--- conflicted
+++ resolved
@@ -136,14 +136,9 @@
 		return nil, nil
 	}
 
-<<<<<<< HEAD
-	if !merkletree.VerifyProof(root, proof, proofIndex, numLeaves) {
-		panic("mismatch")
-=======
 	// Sanity check - the proof provided by the prover should pass verification.
 	if build.DEBUG && !merkletree.VerifyProof(root, proof, proofIndex, numLeaves) {
 		build.Critical("The Merkle tree code built a proof that fails its own verification.")
->>>>>>> 032d2806
 	}
 
 	proof = proof[1:]
