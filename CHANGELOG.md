Version Scheme
--------------
Sia uses the following versioning scheme, vX.X.X
 - First Digit signifies a major (compatibility breaking) release
 - Second Digit signifies a major (non compatibility breaking) release
 - Third Digit signifies a minor or patch release

Version History
---------------

Latest:

### v1.4.4
**Key Updates**
 - Add a delay when modifying large contracts on hosts to prevent hosts
   from becoming unresponsive due to massive disk i/o.
 - Add `--root` parameter to `siac renter delete` that allows passing absolute
   instead of relative file paths.
   
 - Add ability to blacklist skylinks by merkleroot.
 - Uploading resumes more quickly after restart.
 - `siac skynet upload` now supports uploading directories.
   All files are uploaded individually and result in separate skylinks.
 - Add ability to pack many files into the same or adjacent sectors while
   producing unique skylinks for each file.
 - Fix default expected upload/download values displaying 0 when setting an
   initial allowance.
 - `siac skynet upload` now supports uploading directories. All files are
   uploaded individually and result in separate skylinks.
 - No user-agent needed for Skylink downloads.
 - Add `go get` command to `make dependencies`.
 - Add flags for tag and targz for skyfile streaming.
 - Add new endpoint `/skynet/stats` that provides statistical information about
   skynet - how many files were uploaded and the combined size of said files.
 - The `siac renter setallowance` UX is considerably improved.
 - Add XChaCha20 CipherKey.
 - Add Skykey Manager.
 - Add `siac skynet unpin` subcommand.
 - Extend `siac renter -v` to show breakdown of file health.
**Bugs Fixed**
 - Fixed bug in startup where an error being returned by the renter's blocking
   startup process was being missed
 - Fix repair bug where unused hosts were not being properly updated
   for a siafile
 - Fix threadgroup violation in the watchdog that allowed writing
   to the log file after a shutdown
 - Fixed `siac skynet ls` not working when files were passed as input.
   It is now able to access specific files in the Skynet folder.
 - Fixed a deadlock when performing a Skynet download with no workers
**Other**
 - Split out renter siatests into 2 groups for faster pipelines.
 - Add README to the `siatest` package 
 - Bump golangci-lint version to v1.23.8
<<<<<<< HEAD
 - 
 -
 - Add HEAD request support for Skylink route
 -
 - Fix bug where `siac renter -v` wasn't working due to the wrong flag being
   used.
 -
 - Add benchmark for bubble metadata
 - Fixed bug in siafile snapshot code where the `hostKey()` method was not used
   to safely acquire the host pubkey.
 -
 -
=======
 - Fix bug where `siac renter -v` wasn't working due to the wrong flag
   being used.
 - Fixed bug in siafile snapshot code where the `hostKey()` method
   was not used to safely acquire the host pubkey.
>>>>>>> 7a403221

### v1.4.3
**Key Updates**
 - Introduced Skynet with initial feature set for portals, web portals, skyfiles,
   skylinks, uploads, downloads, and pinning
 - Add `data-pieces` and `parity-pieces` flags to `siac renter upload`
 - Integrate SiaMux
 - Initialize defaults for the host's ephemeral account settings
 - Add SIA_DATA_DIR environment variable for setting the data directory for
   siad/siac
 - Made build process deterministic. Moved related scripts into `release-scripts`
 - Add directory support to Skylinks.
 - Enabled Lockcheck code anaylzer
 - Added Bandwidth monitoring to the host module
 
**Bugs Fixed**
 - HostDB Data race fixed and documentation updated to explain the data race
   concern
 - `Name` and `Dir` methods of the Siapath used the `filepath` package when they
   should have used the `strings` package to avoid OS path separator bugs
 - Fixed panic where the Host's contractmanager `AddSectorBatch` allowed for
   writing to a file after the contractmanager had shutdown
 - Fixed panic where the watchdog would try to write to the contractor's log
   after the contractor had shutdown

**Other**
 - Upgrade host metadata to v1.4.3
 - Removed stubs from testing
 - Add Skynet-Disable-Force header to allow disabling the force update feature
   on Skynet uploads

### v1.4.2.1
**Key Updates**
 - Wallet can generate an address before it finishes scanning the blockchain
 - FUSE folders can now be mounted with 'AllowOther' as an option
 - Added alerts for when contracts can't be renewed or refreshed
 - Smarter fund allocation when initially forming contracts
 - Decrease memory usage and cpu usage when uploading and downloading
 - When repairing files from disk, an integrity check is performed to ensure
   that corrupted / altered data is not used to perform repairs

**Bugs Fixed**
 - Repair operations would sometimes perform useless and redundant repairs
 - Siafiles were not pruning hosts correctly
 - Unable to upload a new file if 'force' is set and no file exists to delete
 - Siac would not always delete a file or folder correctly
 - Divide by zero error when setting the allowance with an empty period
 - Host would sometimes deadlock upon shutdown due to thread group misuse
 - Crash preventing host from starting up correctly after an unclean shutdown
   while resizing a storage folder

Dec 2019:

### v1.4.2.0
**Key Updates**
 - Allowance in Backups
 - Wallet Password Reset
 - Bad Contract Utility Add
 - FUSE
 - Renter Watchdog
 - Contract Churn Limiter
 - Serving Downloads from Disk
 - Verify Wallet Password Endpoint
 - Siafilesystem
 - Sia node scanner
 - Gateway blacklisting
 - Contract Extortion Checker
 - Instant Boot
 - Alert System
 - Remove siafile chunks from memory
 - Additional price change protection for the Renter
 - siac Alerts command
 - Critical alerts displayed on every siac call
 - Single File Get in siac
 - Gateway bandwidth monitoring
 - Ability to pause uploads/repairs

**Bugs Fixed**
 - Missing return statements in API (http: superfluous response.WriteHeader call)
 - Stuck Loop fixes (chunks not being added due to directory siapath never being set)
 - Rapid Cycle repair loop on start up
 - Wallet Init with force flag when no wallet exists previous would error

**Other**
 - Module READMEs
 - staticcheck and gosec added
 - Security.md file created
 - Community images added for Built On Sia
 - JSON tag code analyzer 
 - ResponseWriter code analyzer
 - boltdb added to gitlab.com/NebulousLabs

Sep 2019:

v1.4.1.2 (hotfix)
- Fix memory leak
- Add /tpool/transactions endpoint
- Second fix to transaction propagation bug

Aug 2019:

v1.4.1.1 (hotfix)
- Fix download corruption bug
- Fix transaction propagation bug

Jul 2019:

v1.4.1 (minor release)
- Support upload streaming
- Enable seed-based snapshot backups

Apr 2019:

v1.4.0 (minor release)
- Support "snapshot" backups
- Switch to new renter-host protocol
- Further scalability improvements

Oct 2018:

v1.3.7 (patch release)
- Adjust difficulty for ASIC hardfork

v1.3.6 (patch release)
- Enable ASIC hardfork

v1.3.5 (patch release)
- Add offline signing functionality
- Overhaul hostdb weighting
- Add siac utils

Sep 2018:

v1.3.4 (patch release)
- Fix contract spending metrics
- Add /renter/contract/cancel endpoint
- Move project to GitLab

May 2018:

v1.3.3 (patch release)
- Add Streaming API endpoints
- Faster contract formation
- Improved wallet scaling

March 2018:

v1.3.2 (patch release)
- Improve renter throughput and stability
- Reduce host I/O when idle
- Add /tpool/confirmed endpoint

December 2017:

v1.3.1 (patch release)
- Add new efficient, reliable contract format
- Faster and smoother file repairs
- Fix difficulty adjustment hardfork

July 2017:

v1.3.0 (minor release)
- Add remote file repair
- Add wallet 'lookahead'
- Introduce difficulty hardfork

May 2017:

v1.2.2 (patch release)
- Faster + smaller wallet database
- Gracefully handle missing storage folders
- >2500 lines of new testing + bug fixes

April 2017:

v1.2.1 (patch release)
- Faster host upgrading
- Fix wallet bugs
- Add siac command to cancel allowance

v1.2.0 (minor release)
- Host overhaul
- Wallet overhaul
- Tons of bug fixes and efficiency improvements

March 2017:

v1.1.2 (patch release)
- Add async download endpoint
- Fix host storage proof bug

February 2017:

v1.1.1 (patch release)
- Renter now performs much better at scale
- Myriad HostDB improvements
- Add siac command to support storage leaderboard

January 2017:

v1.1.0 (minor release)
- Greatly improved upload/download speeds
- Wallet now regularly "defragments"
- Better contract metrics

December 2016:

v1.0.4 (LTS release)

October 2016:

v1.0.3 (patch release)
- Greatly improved renter stability
- Smarter HostDB
- Numerous minor bug fixes

July 2016:

v1.0.1 (patch release)
- Restricted API address to localhost
- Fixed renter/host desynchronization
- Fixed host silently refusing new contracts

June 2016:

v1.0.0 (major release)
- Finalized API routes
- Add optional API authentication
- Improve automatic contract management

May 2016:

v0.6.0 (minor release)
- Switched to long-form renter contracts
- Added support for multiple hosting folders
- Hosts are now identified by their public key

January 2016:

v0.5.2 (patch release)
- Faster initial blockchain download
- Introduced headers-only broadcasting

v0.5.1 (patch release)
- Fixed bug severely impacting performance
- Restored (but deprecated) some siac commands
- Added modules flag, allowing modules to be disabled

v0.5.0 (minor release)
- Major API changes to most modules
- Automatic contract renewal
- Data on inactive hosts is reuploaded
- Support for folder structure
- Smarter host

October 2015:

v0.4.8 (patch release)
- Restored compatibility with v0.4.6

v0.4.7 (patch release)
- Dropped support for v0.3.3.x

v0.4.6 (patch release)
- Removed over-aggressive consistency check

v0.4.5 (patch release)
- Fixed last prominent bug in block database
- Closed some dangling resource handles

v0.4.4 (patch release)
- Uploading is much more reliable
- Price estimations are more accurate
- Bumped filesize limit to 20 GB

v0.4.3 (patch release)
- Block database is now faster and more stable
- Wallet no longer freezes when unlocked during IBD
- Optimized block encoding/decoding

September 2015:

v0.4.2 (patch release)
- HostDB is now smarter
- Tweaked renter contract creation

v0.4.1 (patch release)
- Added support for loading v0.3.3.x wallets
- Better pruning of dead nodes
- Improve database consistency

August 2015:

v0.4.0: Second stable currency release.
- Wallets are encrypted and generated from seed phrases
- Files are erasure-coded and transferred in parallel
- The blockchain is now fully on-disk
- Added UPnP support

June 2015:

v0.3.3.3 (patch release)
- Host announcements can be "forced"
- Wallets can be merged
- Unresponsive addresses are pruned from the node list

v0.3.3.2 (patch release)
- Siafunds can be loaded and sent
- Added block explorer
- Patched two critical security vulnerabilities

v0.3.3.1 (hotfix)
- Mining API sends headers instead of entire blocks
- Slashed default hosting price

v0.3.3: First stable currency release.
- Set release target
- Added progress bars to uploads
- Rigorous testing of consensus code

May 2015:

v0.3.2: Fourth open beta release.
- Switched encryption from block cipher to stream cipher
- Updates are now signed
- Added API calls to support external miners

v0.3.1: Third open beta release.
- Blocks are now stored on-disk in a database
- Files can be shared via .sia files or ASCII-encoded data
- RPCs are now multiplexed over one physical connection

March 2015:

v0.3.0: Second open beta release.

Jan 2015:

v0.2.0: First open beta release.

Dec 2014:

v0.1.0: Closed beta release.<|MERGE_RESOLUTION|>--- conflicted
+++ resolved
@@ -51,25 +51,10 @@
  - Split out renter siatests into 2 groups for faster pipelines.
  - Add README to the `siatest` package 
  - Bump golangci-lint version to v1.23.8
-<<<<<<< HEAD
- - 
- -
- - Add HEAD request support for Skylink route
- -
- - Fix bug where `siac renter -v` wasn't working due to the wrong flag being
-   used.
- -
- - Add benchmark for bubble metadata
- - Fixed bug in siafile snapshot code where the `hostKey()` method was not used
-   to safely acquire the host pubkey.
- -
- -
-=======
  - Fix bug where `siac renter -v` wasn't working due to the wrong flag
    being used.
  - Fixed bug in siafile snapshot code where the `hostKey()` method
    was not used to safely acquire the host pubkey.
->>>>>>> 7a403221
 
 ### v1.4.3
 **Key Updates**
