Version Scheme
--------------
Sia uses the following versioning scheme, vX.X.X.X
 - First Digit signifies a major (compatibility breaking) release
 - Second Digit signifies a major (non compatibility breaking) release
 - Third Digit signifies a minor release
 - Fourth Digit signifies a patch release

Version History
---------------

Latest:

### v1.4.2.1
**Key Updates**
 - Wallet can generate an address before it finishes scanning the blockchain
 - FUSE folders can now be mounted with 'AllowOther' as an option
<<<<<<< HEAD
 - Increase performance of uploads and downloads, decrease memory usage and cpu
   usage
=======
 - Smarter fund allocation when initially forming contracts
 - When repairing files from disk, an integrity check is performed to ensure
   that corrupted / altered data is not used to perform repairs
>>>>>>> 1c5e03ba

**Bugs Fixed**
 - Repair operations would sometimes perform useless and redundant repairs
 - Siafiles were not pruning hosts correctly
 - Unable to upload a new file if 'force' is set and no file exists to delete
 - Siac would not always delete a file or folder correctly
 - Divide by zero error when setting the allowance with an empty period

Dec 2019:

### v1.4.2.0
**Key Updates**
 - Allowance in Backups
 - Wallet Password Reset
 - Bad Contract Utility Add
 - FUSE
 - Renter Watchdog
 - Contract Churn Limiter
 - Serving Downloads from Disk
 - Verify Wallet Password Endpoint
 - Siafilesystem
 - Sia node scanner
 - Gateway blacklisting
 - Contract Extortion Checker
 - Instant Boot
 - Alert System
 - Remove siafile chunks from memory
 - Additional price change protection for the Renter
 - siac Alerts command
 - Critical alerts displayed on every siac call
 - Single File Get in siac
 - Gateway bandwidth monitoring
 - Ability to pause uploads/repairs

**Bugs Fixed**
 - Missing return statements in API (http: superfluous response.WriteHeader call)
 - Stuck Loop fixes (chunks not being added due to directory siapath never being set)
 - Rapid Cycle repair loop on start up
 - Wallet Init with force flag when no wallet exists previous would error

**Other**
 - Module READMEs
 - staticcheck and gosec added
 - Security.md file created
 - Community images added for Built On Sia
 - JSON tag code analyzer 
 - ResponseWriter code analyzer
 - boltdb added to gitlab.com/NebulousLabs

Sep 2019:

v1.4.1.2 (hotfix)
- Fix memory leak
- Add /tpool/transactions endpoint
- Second fix to transaction propagation bug

Aug 2019:

v1.4.1.1 (hotfix)
- Fix download corruption bug
- Fix transaction propagation bug

Jul 2019:

v1.4.1 (minor release)
- Support upload streaming
- Enable seed-based snapshot backups

Apr 2019:

v1.4.0 (minor release)
- Support "snapshot" backups
- Switch to new renter-host protocol
- Further scalability improvements

Oct 2018:

v1.3.7 (patch release)
- Adjust difficulty for ASIC hardfork

v1.3.6 (patch release)
- Enable ASIC hardfork

v1.3.5 (patch release)
- Add offline signing functionality
- Overhaul hostdb weighting
- Add siac utils

Sep 2018:

v1.3.4 (patch release)
- Fix contract spending metrics
- Add /renter/contract/cancel endpoint
- Move project to GitLab

May 2018:

v1.3.3 (patch release)
- Add Streaming API endpoints
- Faster contract formation
- Improved wallet scaling

March 2018:

v1.3.2 (patch release)
- Improve renter throughput and stability
- Reduce host I/O when idle
- Add /tpool/confirmed endpoint

December 2017:

v1.3.1 (patch release)
- Add new efficient, reliable contract format
- Faster and smoother file repairs
- Fix difficulty adjustment hardfork

July 2017:

v1.3.0 (minor release)
- Add remote file repair
- Add wallet 'lookahead'
- Introduce difficulty hardfork

May 2017:

v1.2.2 (patch release)
- Faster + smaller wallet database
- Gracefully handle missing storage folders
- >2500 lines of new testing + bug fixes

April 2017:

v1.2.1 (patch release)
- Faster host upgrading
- Fix wallet bugs
- Add siac command to cancel allowance

v1.2.0 (minor release)
- Host overhaul
- Wallet overhaul
- Tons of bug fixes and efficiency improvements

March 2017:

v1.1.2 (patch release)
- Add async download endpoint
- Fix host storage proof bug

February 2017:

v1.1.1 (patch release)
- Renter now performs much better at scale
- Myriad HostDB improvements
- Add siac command to support storage leaderboard

January 2017:

v1.1.0 (minor release)
- Greatly improved upload/download speeds
- Wallet now regularly "defragments"
- Better contract metrics

December 2016:

v1.0.4 (LTS release)

October 2016:

v1.0.3 (patch release)
- Greatly improved renter stability
- Smarter HostDB
- Numerous minor bug fixes

July 2016:

v1.0.1 (patch release)
- Restricted API address to localhost
- Fixed renter/host desynchronization
- Fixed host silently refusing new contracts

June 2016:

v1.0.0 (major release)
- Finalized API routes
- Add optional API authentication
- Improve automatic contract management

May 2016:

v0.6.0 (minor release)
- Switched to long-form renter contracts
- Added support for multiple hosting folders
- Hosts are now identified by their public key

January 2016:

v0.5.2 (patch release)
- Faster initial blockchain download
- Introduced headers-only broadcasting

v0.5.1 (patch release)
- Fixed bug severely impacting performance
- Restored (but deprecated) some siac commands
- Added modules flag, allowing modules to be disabled

v0.5.0 (minor release)
- Major API changes to most modules
- Automatic contract renewal
- Data on inactive hosts is reuploaded
- Support for folder structure
- Smarter host

October 2015:

v0.4.8 (patch release)
- Restored compatibility with v0.4.6

v0.4.7 (patch release)
- Dropped support for v0.3.3.x

v0.4.6 (patch release)
- Removed over-aggressive consistency check

v0.4.5 (patch release)
- Fixed last prominent bug in block database
- Closed some dangling resource handles

v0.4.4 (patch release)
- Uploading is much more reliable
- Price estimations are more accurate
- Bumped filesize limit to 20 GB

v0.4.3 (patch release)
- Block database is now faster and more stable
- Wallet no longer freezes when unlocked during IBD
- Optimized block encoding/decoding

September 2015:

v0.4.2 (patch release)
- HostDB is now smarter
- Tweaked renter contract creation

v0.4.1 (patch release)
- Added support for loading v0.3.3.x wallets
- Better pruning of dead nodes
- Improve database consistency

August 2015:

v0.4.0: Second stable currency release.
- Wallets are encrypted and generated from seed phrases
- Files are erasure-coded and transferred in parallel
- The blockchain is now fully on-disk
- Added UPnP support

June 2015:

v0.3.3.3 (patch release)
- Host announcements can be "forced"
- Wallets can be merged
- Unresponsive addresses are pruned from the node list

v0.3.3.2 (patch release)
- Siafunds can be loaded and sent
- Added block explorer
- Patched two critical security vulnerabilities

v0.3.3.1 (hotfix)
- Mining API sends headers instead of entire blocks
- Slashed default hosting price

v0.3.3: First stable currency release.
- Set release target
- Added progress bars to uploads
- Rigorous testing of consensus code

May 2015:

v0.3.2: Fourth open beta release.
- Switched encryption from block cipher to stream cipher
- Updates are now signed
- Added API calls to support external miners

v0.3.1: Third open beta release.
- Blocks are now stored on-disk in a database
- Files can be shared via .sia files or ASCII-encoded data
- RPCs are now multiplexed over one physical connection

March 2015:

v0.3.0: Second open beta release.

Jan 2015:

v0.2.0: First open beta release.

Dec 2014:

v0.1.0: Closed beta release.<|MERGE_RESOLUTION|>--- conflicted
+++ resolved
@@ -15,14 +15,10 @@
 **Key Updates**
  - Wallet can generate an address before it finishes scanning the blockchain
  - FUSE folders can now be mounted with 'AllowOther' as an option
-<<<<<<< HEAD
- - Increase performance of uploads and downloads, decrease memory usage and cpu
-   usage
-=======
  - Smarter fund allocation when initially forming contracts
+ - Decrease memory usage and cpu usage when uploading and downloading
  - When repairing files from disk, an integrity check is performed to ensure
    that corrupted / altered data is not used to perform repairs
->>>>>>> 1c5e03ba
 
 **Bugs Fixed**
  - Repair operations would sometimes perform useless and redundant repairs
