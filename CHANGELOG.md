--- conflicted
+++ resolved
@@ -14,16 +14,12 @@
  - Add ability to blacklist skylinks by merkleroot
  - Add `--root` parameter to `siac renter delete` that allows passing absolute
    instead of relative file paths.
-<<<<<<< HEAD
+ - Uploading resumes more quickly after restart
+ -
+ -
+ -
  - `siac skynet upload` now supports uploading directories. All files are
    uploaded individually and result in separate skylinks.
-=======
- - Uploading resumes more quickly after restart
- -
->>>>>>> 7a752c57
- -
- -
- -
  -
  -
  - No user-agent needed for Skylink downloads
