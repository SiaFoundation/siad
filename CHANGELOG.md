Version Scheme
--------------
Sia uses the following versioning scheme, vX.X.X
 - First Digit signifies a major (compatibility breaking) release
 - Second Digit signifies a major (non compatibility breaking) release
 - Third Digit signifies a minor or patch release

Version History
---------------

Latest:
### v1.4.4
**Key Updates**
 - Add ability to blacklist skylinks by merkleroot
 - Add `--root` parameter to `siac renter delete` that allows passing absolute
   instead of relative file paths.
<<<<<<< HEAD
 - Uploading resumes more quickly after restart
=======
 -
 -
 -
 -
 -
 -
 -
 -
 -
 -
 -
 -
 -
 -
 -
 - 
 - 
 - Add XChaCha20 CipherKey.
 - Add `siac skynet unpin` subcommand.
>>>>>>> 3223fb5b

**Bugs Fixed**
 - 
 -
 -
 -
 -
 -
 - Fixed `siac skynet ls` not working when files were passed as input. It is now
   able to access specific files in the Skynet folder.

**Other**
 - 
 -
 -
 -
 -
 -

### v1.4.3
**Key Updates**
 - Add `data-pieces` and `parity-pieces` flags to `siac renter upload`
 - Integrate SiaMux
 - Initialize defaults for the host's ephemeral account settings
 - Add SIA_DATA_DIR environment variable for setting the data directory for
   siad/siac
 - Made build process deterministic. Moved related scripts into `release-scripts`
 
**Bugs Fixed**
 - HostDB Data race fixed and documentation updated to explain the data race
   concern
 - `Name` and `Dir` methods of the Siapath used the `filepath` package when they
   should have used the `strings` package to avoid OS path separator bugs
 - Fixed panic where the Host's contractmanager `AddSectorBatch` allowed for
   writing to a file after the contractmanager had shutdown
 - Fixed panic where the watchdog would try to write to the contractor's log
   after the contractor had shutdown

**Other**
 - Upgrade host metadata to v1.4.3

### v1.4.2.1
**Key Updates**
 - Wallet can generate an address before it finishes scanning the blockchain
 - FUSE folders can now be mounted with 'AllowOther' as an option
 - Added alerts for when contracts can't be renewed or refreshed
 - Smarter fund allocation when initially forming contracts
 - Decrease memory usage and cpu usage when uploading and downloading
 - When repairing files from disk, an integrity check is performed to ensure
   that corrupted / altered data is not used to perform repairs

**Bugs Fixed**
 - Repair operations would sometimes perform useless and redundant repairs
 - Siafiles were not pruning hosts correctly
 - Unable to upload a new file if 'force' is set and no file exists to delete
 - Siac would not always delete a file or folder correctly
 - Divide by zero error when setting the allowance with an empty period
 - Host would sometimes deadlock upon shutdown due to thread group misuse
 - Crash preventing host from starting up correctly after an unclean shutdown
   while resizing a storage folder

Dec 2019:

### v1.4.2.0
**Key Updates**
 - Allowance in Backups
 - Wallet Password Reset
 - Bad Contract Utility Add
 - FUSE
 - Renter Watchdog
 - Contract Churn Limiter
 - Serving Downloads from Disk
 - Verify Wallet Password Endpoint
 - Siafilesystem
 - Sia node scanner
 - Gateway blacklisting
 - Contract Extortion Checker
 - Instant Boot
 - Alert System
 - Remove siafile chunks from memory
 - Additional price change protection for the Renter
 - siac Alerts command
 - Critical alerts displayed on every siac call
 - Single File Get in siac
 - Gateway bandwidth monitoring
 - Ability to pause uploads/repairs

**Bugs Fixed**
 - Missing return statements in API (http: superfluous response.WriteHeader call)
 - Stuck Loop fixes (chunks not being added due to directory siapath never being set)
 - Rapid Cycle repair loop on start up
 - Wallet Init with force flag when no wallet exists previous would error

**Other**
 - Module READMEs
 - staticcheck and gosec added
 - Security.md file created
 - Community images added for Built On Sia
 - JSON tag code analyzer 
 - ResponseWriter code analyzer
 - boltdb added to gitlab.com/NebulousLabs

Sep 2019:

v1.4.1.2 (hotfix)
- Fix memory leak
- Add /tpool/transactions endpoint
- Second fix to transaction propagation bug

Aug 2019:

v1.4.1.1 (hotfix)
- Fix download corruption bug
- Fix transaction propagation bug

Jul 2019:

v1.4.1 (minor release)
- Support upload streaming
- Enable seed-based snapshot backups

Apr 2019:

v1.4.0 (minor release)
- Support "snapshot" backups
- Switch to new renter-host protocol
- Further scalability improvements

Oct 2018:

v1.3.7 (patch release)
- Adjust difficulty for ASIC hardfork

v1.3.6 (patch release)
- Enable ASIC hardfork

v1.3.5 (patch release)
- Add offline signing functionality
- Overhaul hostdb weighting
- Add siac utils

Sep 2018:

v1.3.4 (patch release)
- Fix contract spending metrics
- Add /renter/contract/cancel endpoint
- Move project to GitLab

May 2018:

v1.3.3 (patch release)
- Add Streaming API endpoints
- Faster contract formation
- Improved wallet scaling

March 2018:

v1.3.2 (patch release)
- Improve renter throughput and stability
- Reduce host I/O when idle
- Add /tpool/confirmed endpoint

December 2017:

v1.3.1 (patch release)
- Add new efficient, reliable contract format
- Faster and smoother file repairs
- Fix difficulty adjustment hardfork

July 2017:

v1.3.0 (minor release)
- Add remote file repair
- Add wallet 'lookahead'
- Introduce difficulty hardfork

May 2017:

v1.2.2 (patch release)
- Faster + smaller wallet database
- Gracefully handle missing storage folders
- >2500 lines of new testing + bug fixes

April 2017:

v1.2.1 (patch release)
- Faster host upgrading
- Fix wallet bugs
- Add siac command to cancel allowance

v1.2.0 (minor release)
- Host overhaul
- Wallet overhaul
- Tons of bug fixes and efficiency improvements

March 2017:

v1.1.2 (patch release)
- Add async download endpoint
- Fix host storage proof bug

February 2017:

v1.1.1 (patch release)
- Renter now performs much better at scale
- Myriad HostDB improvements
- Add siac command to support storage leaderboard

January 2017:

v1.1.0 (minor release)
- Greatly improved upload/download speeds
- Wallet now regularly "defragments"
- Better contract metrics

December 2016:

v1.0.4 (LTS release)

October 2016:

v1.0.3 (patch release)
- Greatly improved renter stability
- Smarter HostDB
- Numerous minor bug fixes

July 2016:

v1.0.1 (patch release)
- Restricted API address to localhost
- Fixed renter/host desynchronization
- Fixed host silently refusing new contracts

June 2016:

v1.0.0 (major release)
- Finalized API routes
- Add optional API authentication
- Improve automatic contract management

May 2016:

v0.6.0 (minor release)
- Switched to long-form renter contracts
- Added support for multiple hosting folders
- Hosts are now identified by their public key

January 2016:

v0.5.2 (patch release)
- Faster initial blockchain download
- Introduced headers-only broadcasting

v0.5.1 (patch release)
- Fixed bug severely impacting performance
- Restored (but deprecated) some siac commands
- Added modules flag, allowing modules to be disabled

v0.5.0 (minor release)
- Major API changes to most modules
- Automatic contract renewal
- Data on inactive hosts is reuploaded
- Support for folder structure
- Smarter host

October 2015:

v0.4.8 (patch release)
- Restored compatibility with v0.4.6

v0.4.7 (patch release)
- Dropped support for v0.3.3.x

v0.4.6 (patch release)
- Removed over-aggressive consistency check

v0.4.5 (patch release)
- Fixed last prominent bug in block database
- Closed some dangling resource handles

v0.4.4 (patch release)
- Uploading is much more reliable
- Price estimations are more accurate
- Bumped filesize limit to 20 GB

v0.4.3 (patch release)
- Block database is now faster and more stable
- Wallet no longer freezes when unlocked during IBD
- Optimized block encoding/decoding

September 2015:

v0.4.2 (patch release)
- HostDB is now smarter
- Tweaked renter contract creation

v0.4.1 (patch release)
- Added support for loading v0.3.3.x wallets
- Better pruning of dead nodes
- Improve database consistency

August 2015:

v0.4.0: Second stable currency release.
- Wallets are encrypted and generated from seed phrases
- Files are erasure-coded and transferred in parallel
- The blockchain is now fully on-disk
- Added UPnP support

June 2015:

v0.3.3.3 (patch release)
- Host announcements can be "forced"
- Wallets can be merged
- Unresponsive addresses are pruned from the node list

v0.3.3.2 (patch release)
- Siafunds can be loaded and sent
- Added block explorer
- Patched two critical security vulnerabilities

v0.3.3.1 (hotfix)
- Mining API sends headers instead of entire blocks
- Slashed default hosting price

v0.3.3: First stable currency release.
- Set release target
- Added progress bars to uploads
- Rigorous testing of consensus code

May 2015:

v0.3.2: Fourth open beta release.
- Switched encryption from block cipher to stream cipher
- Updates are now signed
- Added API calls to support external miners

v0.3.1: Third open beta release.
- Blocks are now stored on-disk in a database
- Files can be shared via .sia files or ASCII-encoded data
- RPCs are now multiplexed over one physical connection

March 2015:

v0.3.0: Second open beta release.

Jan 2015:

v0.2.0: First open beta release.

Dec 2014:

v0.1.0: Closed beta release.<|MERGE_RESOLUTION|>--- conflicted
+++ resolved
@@ -14,9 +14,7 @@
  - Add ability to blacklist skylinks by merkleroot
  - Add `--root` parameter to `siac renter delete` that allows passing absolute
    instead of relative file paths.
-<<<<<<< HEAD
  - Uploading resumes more quickly after restart
-=======
  -
  -
  -
@@ -36,7 +34,6 @@
  - 
  - Add XChaCha20 CipherKey.
  - Add `siac skynet unpin` subcommand.
->>>>>>> 3223fb5b
 
 **Bugs Fixed**
  - 
