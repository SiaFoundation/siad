package renter

import (
	"archive/tar"
	"bytes"
	"compress/gzip"
	"encoding/json"
	"fmt"
	"io"
	"io/ioutil"
	"mime/multipart"
	"net/http"
	"net/textproto"
	"net/url"
	"os"
	"path/filepath"
	"reflect"
	"strconv"
	"strings"
	"testing"
	"time"

	"gitlab.com/NebulousLabs/Sia/build"
	"gitlab.com/NebulousLabs/Sia/modules"
	"gitlab.com/NebulousLabs/Sia/modules/renter"
	"gitlab.com/NebulousLabs/Sia/modules/renter/filesystem"
	"gitlab.com/NebulousLabs/Sia/node"
	"gitlab.com/NebulousLabs/Sia/node/api"
	"gitlab.com/NebulousLabs/Sia/siatest"
	"gitlab.com/NebulousLabs/Sia/siatest/dependencies"
	"gitlab.com/NebulousLabs/errors"
	"gitlab.com/NebulousLabs/fastrand"
)

// TestSkynet provides basic end-to-end testing for uploading skyfiles and
// downloading the resulting skylinks.
func TestSkynet(t *testing.T) {
	if testing.Short() {
		t.SkipNow()
	}
	t.Parallel()

	// Create a testgroup.
	groupParams := siatest.GroupParams{
		Hosts:   3,
		Miners:  1,
		Renters: 1,
	}
	testDir := renterTestDir(t.Name())
	tg, err := siatest.NewGroupFromTemplate(testDir, groupParams)
	if err != nil {
		t.Fatal(err)
	}
	defer func() {
		err := tg.Close()
		if err != nil {
			t.Fatal(err)
		}
	}()
	r := tg.Renters()[0]

	// Create some data to upload as a skyfile.
	data := fastrand.Bytes(100 + siatest.Fuzz())
	// Need it to be a reader.
	reader := bytes.NewReader(data)
	// Call the upload skyfile client call.
	filename := "testSmall"
	uploadSiaPath, err := modules.NewSiaPath("testSmallPath")
	if err != nil {
		t.Fatal(err)
	}
	// Quick fuzz on the force value so that sometimes it is set, sometimes it
	// is not.
	var force bool
	if fastrand.Intn(2) == 0 {
		force = true
	}
	sup := modules.SkyfileUploadParameters{
		SiaPath:             uploadSiaPath,
		Force:               force,
		Root:                false,
		BaseChunkRedundancy: 2,
		FileMetadata: modules.SkyfileMetadata{
			Filename: filename,
			Mode:     0640, // Intentionally does not match any defaults.
		},
		Reader: reader,
	}
	skylink, rshp, err := r.SkynetSkyfilePost(sup)
	if err != nil {
		t.Fatal(err)
	}
	var realSkylink modules.Skylink
	err = realSkylink.LoadString(skylink)
	if err != nil {
		t.Fatal(err)
	}
	if rshp.MerkleRoot != realSkylink.MerkleRoot() {
		t.Fatal("mismatch")
	}
	if rshp.Bitfield != realSkylink.Bitfield() {
		t.Fatal("mismatch")
	}

	// Check the redundancy on the file.
	skynetUploadPath, err := modules.SkynetFolder.Join(uploadSiaPath.String())
	if err != nil {
		t.Fatal(err)
	}
	err = build.Retry(25, 250*time.Millisecond, func() error {
		uploadedFile, err := r.RenterFileRootGet(skynetUploadPath)
		if err != nil {
			return err
		}
		if uploadedFile.File.Redundancy != 2 {
			return fmt.Errorf("bad redundancy: %v", uploadedFile.File.Redundancy)
		}
		return nil
	})
	if err != nil {
		t.Fatal(err)
	}

	// Try to download the file behind the skylink.
	fetchedData, metadata, err := r.SkynetSkylinkGet(skylink)
	if err != nil {
		t.Fatal(err)
	}
	if !bytes.Equal(fetchedData, data) {
		t.Error("upload and download doesn't match")
		t.Log(data)
		t.Log(fetchedData)
	}
	if metadata.Mode != 0640 {
		t.Error("bad mode")
	}
	if metadata.Filename != filename {
		t.Error("bad filename")
	}

	// Try to download the file using the ReaderGet method.
	skylinkReader, err := r.SkynetSkylinkReaderGet(skylink)
	if err != nil {
		t.Fatal(err)
	}
	readerData, err := ioutil.ReadAll(skylinkReader)
	if err != nil {
		err = errors.Compose(err, skylinkReader.Close())
		t.Fatal(err)
	}
	err = skylinkReader.Close()
	if err != nil {
		t.Fatal(err)
	}
	if !bytes.Equal(readerData, data) {
		t.Fatal("reader data doesn't match data")
	}

	// Try to download the file explicitly using the ReaderGet method with the
	// no formatter.
	skylinkReader, err = r.SkynetSkylinkReaderGet(skylink)
	if err != nil {
		t.Fatal(err)
	}
	readerData, err = ioutil.ReadAll(skylinkReader)
	if err != nil {
		err = errors.Compose(err, skylinkReader.Close())
		t.Fatal(err)
	}
	err = skylinkReader.Close()
	if err != nil {
		t.Fatal(err)
	}
	if !bytes.Equal(readerData, data) {
		t.Fatal("reader data doesn't match data")
	}

	// Try to download the file using the ReaderGet method with the concat
	// formatter.
	skylinkReader, err = r.SkynetSkylinkConcatReaderGet(skylink)
	if err != nil {
		t.Fatal(err)
	}
	readerData, err = ioutil.ReadAll(skylinkReader)
	if err != nil {
		err = errors.Compose(err, skylinkReader.Close())
		t.Fatal(err)
	}
	if !bytes.Equal(readerData, data) {
		t.Fatal("reader data doesn't match data")
	}
	err = skylinkReader.Close()
	if err != nil {
		t.Fatal(err)
	}

	// Try to download the file using the ReaderGet method with the tar
	// formatter.
	skylinkReader, err = r.SkynetSkylinkTarReaderGet(skylink)
	if err != nil {
		t.Fatal(err)
	}
	tr := tar.NewReader(skylinkReader)
	header, err := tr.Next()
	if err != nil {
		t.Fatal(err)
	}
	if header.Name != filename {
		t.Fatalf("expected filename in archive to be %v but was %v", filename, header.Name)
	}
	readerData, err = ioutil.ReadAll(tr)
	if err != nil {
		err = errors.Compose(err, skylinkReader.Close())
		t.Fatal(err)
	}
	if !bytes.Equal(readerData, data) {
		t.Fatal("reader data doesn't match data")
	}
	_, err = tr.Next()
	if err != io.EOF {
		t.Fatal("expected error to be EOF but was", err)
	}
	err = skylinkReader.Close()
	if err != nil {
		t.Fatal(err)
	}

	// Try to download the file using the ReaderGet method with the targz
	// formatter.
	skylinkReader, err = r.SkynetSkylinkTarGzReaderGet(skylink)
	if err != nil {
		t.Fatal(err)
	}
	gzr, err := gzip.NewReader(skylinkReader)
	if err != nil {
		t.Fatal(err)
	}
	defer gzr.Close()
	tr = tar.NewReader(gzr)
	header, err = tr.Next()
	if err != nil {
		t.Fatal(err)
	}
	if header.Name != filename {
		t.Fatalf("expected filename in archive to be %v but was %v", filename, header.Name)
	}
	readerData, err = ioutil.ReadAll(tr)
	if err != nil {
		err = errors.Compose(err, skylinkReader.Close())
		t.Fatal(err)
	}
	if !bytes.Equal(readerData, data) {
		t.Fatal("reader data doesn't match data")
	}
	_, err = tr.Next()
	if err != io.EOF {
		t.Fatal("expected error to be EOF but was", err)
	}
	err = skylinkReader.Close()
	if err != nil {
		t.Fatal(err)
	}

	// Get the list of files in the skynet directory and see if the file is
	// present.
	rdg, err := r.RenterDirRootGet(modules.SkynetFolder)
	if err != nil {
		t.Fatal(err)
	}
	if len(rdg.Files) != 1 {
		t.Fatal("expecting a file to be in the SkynetFolder after uploading")
	}

	// Create some data to upload as a skyfile.
	rootData := fastrand.Bytes(100 + siatest.Fuzz())
	// Need it to be a reader.
	rootReader := bytes.NewReader(rootData)
	// Call the upload skyfile client call.
	rootFilename := "rootTestSmall"
	rootUploadSiaPath, err := modules.NewSiaPath("rootTestSmallPath")
	if err != nil {
		t.Fatal(err)
	}
	// Quick fuzz on the force value so that sometimes it is set, sometimes it
	// is not.
	var rootForce bool
	if fastrand.Intn(2) == 0 {
		rootForce = true
	}
	rootLup := modules.SkyfileUploadParameters{
		SiaPath:             rootUploadSiaPath,
		Force:               rootForce,
		Root:                true,
		BaseChunkRedundancy: 3,
		FileMetadata: modules.SkyfileMetadata{
			Filename: rootFilename,
			Mode:     0600, // Intentionally does not match any defaults.
		},

		Reader: rootReader,
	}
	_, _, err = r.SkynetSkyfilePost(rootLup)
	if err != nil {
		t.Fatal(err)
	}

	// Get the list of files in the skynet directory and see if the file is
	// present.
	rootRdg, err := r.RenterDirRootGet(modules.RootSiaPath())
	if err != nil {
		t.Fatal(err)
	}
	if len(rootRdg.Files) != 1 {
		t.Fatal("expecting a file to be in the root folder after uploading")
	}
	err = build.Retry(250, 250*time.Millisecond, func() error {
		uploadedFile, err := r.RenterFileRootGet(rootUploadSiaPath)
		if err != nil {
			return err
		}
		if uploadedFile.File.Redundancy != 3 {
			return fmt.Errorf("bad redundancy: %v", uploadedFile.File.Redundancy)
		}
		return nil
	})
	if err != nil {
		t.Fatal(err)
	}

	// Upload another skyfile, this time ensure that the skyfile is more than
	// one sector.
	largeData := fastrand.Bytes(int(modules.SectorSize*2) + siatest.Fuzz())
	largeReader := bytes.NewReader(largeData)
	largeFilename := "testLarge"
	largeSiaPath, err := modules.NewSiaPath("testLargePath")
	if err != nil {
		t.Fatal(err)
	}
	var force2 bool
	if fastrand.Intn(2) == 0 {
		force2 = true
	}
	largeLup := modules.SkyfileUploadParameters{
		SiaPath:             largeSiaPath,
		Force:               force2,
		Root:                false,
		BaseChunkRedundancy: 2,
		FileMetadata: modules.SkyfileMetadata{
			Filename: largeFilename,
			// Remaining fields intentionally left blank so the renter sets
			// defaults.
		},

		Reader: largeReader,
	}
	largeSkylink, _, err := r.SkynetSkyfilePost(largeLup)
	if err != nil {
		t.Fatal(err)
	}
	largeFetchedData, _, err := r.SkynetSkylinkGet(largeSkylink)
	if err != nil {
		t.Fatal(err)
	}
	if !bytes.Equal(largeFetchedData, largeData) {
		t.Error("upload and download data does not match for large siafiles", len(largeFetchedData), len(largeData))
	}

	// Check the metadata of the siafile, see that the metadata of the siafile
	// has the skylink referenced.
	largeUploadPath, err := modules.NewSiaPath("testLargePath")
	if err != nil {
		t.Fatal(err)
	}
	largeSkyfilePath, err := modules.SkynetFolder.Join(largeUploadPath.String())
	if err != nil {
		t.Fatal(err)
	}
	largeRenterFile, err := r.RenterFileRootGet(largeSkyfilePath)
	if err != nil {
		t.Fatal(err)
	}
	if len(largeRenterFile.File.Skylinks) != 1 {
		t.Fatal("expecting one skylink:", len(largeRenterFile.File.Skylinks))
	}
	if largeRenterFile.File.Skylinks[0] != largeSkylink {
		t.Error("skylinks should match")
		t.Log(largeRenterFile.File.Skylinks[0])
		t.Log(largeSkylink)
	}

	// TODO: Need to verify the mode, name, and create-time. At this time, I'm
	// not sure how we can feed those out of the API. They aren't going to be
	// the same as the siafile values, because the siafile was created
	// separately.
	//
	// Maybe this can be accomplished by tagging a flag to the API which has the
	// layout and metadata streamed as the first bytes? Maybe there is some
	// easier way.

	// Pinning test.
	//
	// Try to download the file behind the skylink.
	pinSiaPath, err := modules.NewSiaPath("testSmallPinPath")
	if err != nil {
		t.Fatal(err)
	}
	pinLUP := modules.SkyfilePinParameters{
		SiaPath:             pinSiaPath,
		Force:               force,
		Root:                false,
		BaseChunkRedundancy: 2,
	}
	err = r.SkynetSkylinkPinPost(skylink, pinLUP)
	if err != nil {
		t.Fatal(err)
	}
	// Get the list of files in the skynet directory and see if the file is
	// present.
	fullPinSiaPath, err := modules.SkynetFolder.Join(pinSiaPath.String())
	if err != nil {
		t.Fatal(err)
	}
	// See if the file is present.
	pinnedFile, err := r.RenterFileRootGet(fullPinSiaPath)
	if err != nil {
		t.Fatal(err)
	}
	if len(pinnedFile.File.Skylinks) != 1 {
		t.Fatal("expecting 1 skylink")
	}
	if pinnedFile.File.Skylinks[0] != skylink {
		t.Fatal("skylink mismatch")
	}

	// Unpinning test.
	//
	// Try deleting the file (equivalent to unpin).
	err = r.RenterFileDeleteRootPost(fullPinSiaPath)
	if err != nil {
		t.Fatal(err)
	}
	// Make sure the file is no longer present.
	_, err = r.RenterFileRootGet(fullPinSiaPath)
	if !strings.Contains(err.Error(), filesystem.ErrNotExist.Error()) {
		t.Fatal("skyfile still present after deletion")
	}

	// Try another pin test, this time with the large skylink.
	largePinSiaPath, err := modules.NewSiaPath("testLargePinPath")
	if err != nil {
		t.Fatal(err)
	}
	largePinLUP := modules.SkyfilePinParameters{
		SiaPath:             largePinSiaPath,
		Force:               force,
		Root:                false,
		BaseChunkRedundancy: 2,
	}
	err = r.SkynetSkylinkPinPost(largeSkylink, largePinLUP)
	if err != nil {
		t.Fatal(err)
	}
	// Pin the file again but without specifying the BaseChunkRedundancy.
	// Use a different Siapath to avoid path conflict.
	largePinSiaPath, err = modules.NewSiaPath("testLargePinPath2")
	if err != nil {
		t.Fatal(err)
	}
	largePinLUP = modules.SkyfilePinParameters{
		SiaPath: largePinSiaPath,
		Force:   force,
		Root:    false,
	}
	err = r.SkynetSkylinkPinPost(largeSkylink, largePinLUP)
	if err != nil {
		t.Fatal(err)
	}
	// See if the file is present.
	fullLargePinSiaPath, err := modules.SkynetFolder.Join(largePinSiaPath.String())
	if err != nil {
		t.Fatal(err)
	}
	pinnedFile, err = r.RenterFileRootGet(fullLargePinSiaPath)
	if err != nil {
		t.Fatal(err)
	}
	if len(pinnedFile.File.Skylinks) != 1 {
		t.Fatal("expecting 1 skylink")
	}
	if pinnedFile.File.Skylinks[0] != largeSkylink {
		t.Fatal("skylink mismatch")
	}
	// Try deleting the file.
	err = r.RenterFileDeleteRootPost(fullLargePinSiaPath)
	if err != nil {
		t.Fatal(err)
	}
	// Make sure the file is no longer present.
	_, err = r.RenterFileRootGet(fullLargePinSiaPath)
	if !strings.Contains(err.Error(), filesystem.ErrNotExist.Error()) {
		t.Fatal("skyfile still present after deletion")
	}

	// TODO: We don't actually check at all whether the presence of the new
	// skylinks is going to keep the file online. We could do that by deleting
	// the old files and then churning the hosts over, and checking that the
	// renter does a repair operation to keep everyone alive.

	// Upload a siafile that will then be converted to a skyfile. The siafile
	// needs at least 2 sectors.
	/*
		localFile, remoteFile, err := r.UploadNewFileBlocking(int(modules.SectorSize*2)+siatest.Fuzz(), 2, 1, false)
		if err != nil {
			t.Fatal(err)
		}
		localData, err := localFile.Data()
		if err != nil {
			t.Fatal(err)
		}

		filename2 := "testTwo"
		uploadSiaPath2, err := modules.NewSiaPath("testTwoPath")
		if err != nil {
			t.Fatal(err)
		}
		sup = modules.SkyfileUploadParameters{
			SiaPath:             uploadSiaPath2,
			Force:               !force,
			BaseChunkRedundancy: 2,
			FileMetadata: modules.SkyfileMetadata{
				Executable: true,
				Filename:   filename2,
			},
		}

		skylink2, err := r.RenterConvertSiafileToSkyfilePost(sup, remoteFile.SiaPath())
		if err != nil {
			t.Fatal(err)
		}
		// Try to download the skylink.
		fetchedData, err = r.RenterSkylinkGet(skylink2)
		if err != nil {
			t.Fatal(err)
		}
		if !bytes.Equal(fetchedData, localData) {
			t.Error("upload and download doesn't match")
		}
	*/

	// TODO: Fetch both the skyfile and the siafile that was uploaded, make sure
	// that they both have the new skylink added to their metadata.

	// TODO: Need to verify the mode, name, and create-time. At this time, I'm
	// not sure how we can feed those out of the API. They aren't going to be
	// the same as the siafile values, because the siafile was created
	// separately.
	//
	// Maybe this can be accomplished by tagging a flag to the API which has the
	// layout and metadata streamed as the first bytes? Maybe there is some
	// easier way.
}

// TestSkynetMultipartUpload provides end-to-end testing for uploading multiple
// files as a single skyfile using multipart file upload. The uploaded subfiles
// are then retrievable by skylink and their filename.
func TestSkynetMultipartUpload(t *testing.T) {
	if testing.Short() {
		t.SkipNow()
	}
	t.Parallel()

	// Create a testgroup.
	groupParams := siatest.GroupParams{
		Hosts:   3,
		Miners:  1,
		Renters: 1,
	}
	testDir := renterTestDir(t.Name())
	tg, err := siatest.NewGroupFromTemplate(testDir, groupParams)
	if err != nil {
		t.Fatal(err)
	}
	defer func() {
		err := tg.Close()
		if err != nil {
			t.Fatal(err)
		}
	}()
	r := tg.Renters()[0]

	testMultipartUploadEmpty(t, r)
	testMultipartUploadSmall(t, r)
	testMultipartUploadLarge(t, r)
}

// testMultipartUploadEmpty tests you can perform a multipart upload without
// any subfiles.
func testMultipartUploadEmpty(t *testing.T, r *siatest.TestNode) {
	// create a multipart upload that without any files
	body := new(bytes.Buffer)
	writer := multipart.NewWriter(body)
	err := writer.Close()
	if err != nil {
		t.Fatal(err)
	}
	reader := bytes.NewReader(body.Bytes())

	uploadSiaPath, err := modules.NewSiaPath("TestNoFileUpload")
	if err != nil {
		t.Fatal(err)
	}

	sup := modules.SkyfileMultipartUploadParameters{
		SiaPath:             uploadSiaPath,
		Force:               false,
		Root:                false,
		BaseChunkRedundancy: 2,
		Reader:              reader,
		ContentType:         writer.FormDataContentType(),
		Filename:            "TestNoFileUpload",
	}

	if _, _, err = r.SkynetSkyfileMultiPartPost(sup); err == nil || !strings.Contains(err.Error(), "could not find multipart file") {
		t.Fatal("Expected upload to fail because no files are given, err:", err)
	}
}

// testMultipartUploadSmall tests multipart upload for small files, small files
// are files which are smaller than one sector, and thus don't need a fanout.
func testMultipartUploadSmall(t *testing.T, r *siatest.TestNode) {
	var offset uint64

	// create a multipart upload that uploads several files.
	body := new(bytes.Buffer)
	writer := multipart.NewWriter(body)
	subfiles := make(modules.SkyfileSubfiles)

	// add a file at root level
	data := []byte("File1Contents")
	subfile := addMultipartFile(writer, data, "files[]", "file1", 0600, &offset)
	subfiles[subfile.Filename] = subfile

	// add a nested file
	data = []byte("File2Contents")
	subfile = addMultipartFile(writer, data, "files[]", "nested/file2", 0640, &offset)
	subfiles[subfile.Filename] = subfile

	err := writer.Close()
	if err != nil {
		t.Fatal(err)
	}
	reader := bytes.NewReader(body.Bytes())

	// Call the upload skyfile client call.
	uploadSiaPath, err := modules.NewSiaPath("TestFolderUpload")
	if err != nil {
		t.Fatal(err)
	}

	sup := modules.SkyfileMultipartUploadParameters{
		SiaPath:             uploadSiaPath,
		Force:               false,
		Root:                false,
		BaseChunkRedundancy: 2,
		Reader:              reader,
		ContentType:         writer.FormDataContentType(),
		Filename:            "TestFolderUpload",
	}

	skylink, _, err := r.SkynetSkyfileMultiPartPost(sup)
	if err != nil {
		t.Fatal(err)
	}
	var realSkylink modules.Skylink
	err = realSkylink.LoadString(skylink)
	if err != nil {
		t.Fatal(err)
	}

	// Try to download the file behind the skylink.
	_, fileMetadata, err := r.SkynetSkylinkConcatGet(skylink)
	if err != nil {
		t.Fatal(err)
	}

	expected := modules.SkyfileMetadata{Filename: uploadSiaPath.String(), Subfiles: subfiles}
	if !reflect.DeepEqual(expected, fileMetadata) {
		t.Log("Expected:", expected)
		t.Log("Actual:", fileMetadata)
		t.Fatal("Metadata mismatch")
	}

	// Download the second file
	nestedfile, _, err := r.SkynetSkylinkGet(fmt.Sprintf("%s/%s", skylink, "nested/file2"))
	if err != nil {
		t.Fatal(err)
	}
	if !bytes.Equal(nestedfile, data) {
		t.Fatal("Expected only second file to be downloaded")
	}
}

// testMultipartUploadLarge tests multipart upload for large files, large files
// are files which are larger than one sector, and thus need a fanout streamer.
func testMultipartUploadLarge(t *testing.T, r *siatest.TestNode) {
	var offset uint64

	// create a multipart upload that uploads several files.
	body := new(bytes.Buffer)
	writer := multipart.NewWriter(body)
	subfiles := make(modules.SkyfileSubfiles)

	// add a small file at root level
	smallData := []byte("File1Contents")
	subfile := addMultipartFile(writer, smallData, "files[]", "smallfile1.txt", 0600, &offset)
	subfiles[subfile.Filename] = subfile

	// add a large nested file
	largeData := fastrand.Bytes(2 * int(modules.SectorSize))
	subfile = addMultipartFile(writer, largeData, "files[]", "nested/largefile2.txt", 0644, &offset)
	subfiles[subfile.Filename] = subfile

	err := writer.Close()
	if err != nil {
		t.Fatal(err)
	}
	allData := body.Bytes()
	reader := bytes.NewReader(allData)

	// Call the upload skyfile client call.
	uploadSiaPath, err := modules.NewSiaPath("TestFolderUploadLarge")
	if err != nil {
		t.Fatal(err)
	}

	sup := modules.SkyfileMultipartUploadParameters{
		SiaPath:             uploadSiaPath,
		Force:               false,
		Root:                false,
		BaseChunkRedundancy: 2,
		Reader:              reader,
		Filename:            "TestFolderUploadLarge",
		ContentType:         writer.FormDataContentType(),
	}

	largeSkylink, _, err := r.SkynetSkyfileMultiPartPost(sup)
	if err != nil {
		t.Fatal(err)
	}

	largeFetchedData, _, err := r.SkynetSkylinkConcatGet(largeSkylink)
	if err != nil {
		t.Fatal(err)
	}
	if !bytes.Equal(largeFetchedData, append(smallData, largeData...)) {
		t.Fatal("upload and download data does not match for large siafiles", len(largeFetchedData), len(allData))
	}

	// Check the metadata of the siafile, see that the metadata of the siafile
	// has the skylink referenced.
	if err != nil {
		t.Fatal(err)
	}
	largeSkyfilePath, err := modules.SkynetFolder.Join(uploadSiaPath.String())
	if err != nil {
		t.Fatal(err)
	}
	largeRenterFile, err := r.RenterFileRootGet(largeSkyfilePath)
	if err != nil {
		t.Fatal(err)
	}
	if len(largeRenterFile.File.Skylinks) != 1 {
		t.Fatal("expecting one skylink:", len(largeRenterFile.File.Skylinks))
	}
	if largeRenterFile.File.Skylinks[0] != largeSkylink {
		t.Fatal("skylinks should match")
		t.Log(largeRenterFile.File.Skylinks[0])
		t.Log(largeSkylink)
	}

	// Test the small download
	smallFetchedData, _, err := r.SkynetSkylinkGet(fmt.Sprintf("%s/%s", largeSkylink, "smallfile1.txt"))

	if !bytes.Equal(smallFetchedData, smallData) {
		t.Fatal("upload and download data does not match for large siafiles with subfiles", len(smallFetchedData), len(smallData))
	}

	largeFetchedData, _, err = r.SkynetSkylinkGet(fmt.Sprintf("%s/%s", largeSkylink, "nested/largefile2.txt"))

	if !bytes.Equal(largeFetchedData, largeData) {
		t.Fatal("upload and download data does not match for large siafiles with subfiles", len(largeFetchedData), len(largeData))
	}
}

var quoteEscaper = strings.NewReplacer("\\", "\\\\", `"`, "\\\"")

// escapeQuotes escapes the quotes in the given string.
func escapeQuotes(s string) string {
	return quoteEscaper.Replace(s)
}

// createFormFileHeaders builds a header from the given params. These headers are used when creating the parts in a multi-part form upload.
func createFormFileHeaders(fieldname, filename string, headers map[string]string) textproto.MIMEHeader {
	fieldname = escapeQuotes(fieldname)
	filename = escapeQuotes(filename)

	h := make(textproto.MIMEHeader)
	h.Set("Content-Type", "application/octet-stream")
	h.Set("Content-Disposition", fmt.Sprintf(`form-data; name="%s"; filename="%s"`, fieldname, filename))
	for k, v := range headers {
		h.Set(k, v)
	}
	return h
}

// addMultipartField is a helper function to add a file to the multipart form-
// data. Note that the given data will be treated as binary data, and the multi
// part 's ContentType header will be set accordingly.
func addMultipartFile(w *multipart.Writer, filedata []byte, filekey, filename string, filemode uint64, offset *uint64) modules.SkyfileSubfileMetadata {
	h := map[string]string{"mode": fmt.Sprintf("%o", filemode)}
	partHeader := createFormFileHeaders(filekey, filename, h)
	part, err := w.CreatePart(partHeader)
	if err != nil {
		panic(err)
	}

	_, err = part.Write(filedata)
	metadata := modules.SkyfileSubfileMetadata{
		Filename:    filename,
		ContentType: "application/octet-stream",
		FileMode:    os.FileMode(filemode),
		Len:         uint64(len(filedata)),
	}

	if offset != nil {
		metadata.Offset = *offset
		*offset += metadata.Len
	}

	return metadata
}

// TestSkynetNoFilename verifies that posting a Skyfile without providing a
// filename fails.
func TestSkynetNoFilename(t *testing.T) {
	if testing.Short() {
		t.SkipNow()
	}
	t.Parallel()

	// Create a testgroup.
	groupParams := siatest.GroupParams{
		Hosts:   3,
		Miners:  1,
		Renters: 1,
	}
	testDir := renterTestDir(t.Name())
	tg, err := siatest.NewGroupFromTemplate(testDir, groupParams)
	if err != nil {
		t.Fatal(err)
	}
	defer func() {
		err := tg.Close()
		if err != nil {
			t.Fatal(err)
		}
	}()
	r := tg.Renters()[0]

	// Create some data to upload as a skyfile.
	data := fastrand.Bytes(100 + siatest.Fuzz())
	reader := bytes.NewReader(data)

	// Call the upload skyfile client call.
	uploadSiaPath, err := modules.NewSiaPath("testNoFilename")
	if err != nil {
		t.Fatal(err)
	}

	sup := modules.SkyfileUploadParameters{
		SiaPath:             uploadSiaPath,
		Force:               false,
		Root:                false,
		BaseChunkRedundancy: 2,
		FileMetadata: modules.SkyfileMetadata{
			Filename: "",   // Intentionally leave empty to trigger failure.
			Mode:     0640, // Intentionally does not match any defaults.
		},

		Reader: reader,
	}

	// Try posting the skyfile without providing a filename
	_, _, err = r.SkynetSkyfilePost(sup)
	if err == nil || !strings.Contains(err.Error(), "no filename provided") {
		t.Log("Error:", err)
		t.Fatal("Expected SkynetSkyfilePost to fail due to lack of a filename")
	}

	sup.FileMetadata.Filename = "testNoFilename"
	_, _, err = r.SkynetSkyfilePost(sup)
	if err != nil {
		t.Log("Error:", err)
		t.Fatal("Expected SkynetSkyfilePost to succeed if filename is provided")
	}

	// Do the same for a multipart upload
	body := new(bytes.Buffer)
	writer := multipart.NewWriter(body)
	data = []byte("File1Contents")
	nofilename := ""
	subfile := addMultipartFile(writer, data, "files[]", nofilename, 0600, nil)
	err = writer.Close()
	if err != nil {
		t.Fatal(err)
	}
	reader = bytes.NewReader(body.Bytes())

	// Call the upload skyfile client call.
	uploadSiaPath, err = modules.NewSiaPath("testNoFilenameMultipart")
	if err != nil {
		t.Fatal(err)
	}

	subfiles := make(modules.SkyfileSubfiles)
	subfiles[subfile.Filename] = subfile
	mup := modules.SkyfileMultipartUploadParameters{
		SiaPath:             uploadSiaPath,
		Force:               false,
		Root:                false,
		BaseChunkRedundancy: 2,
		Reader:              reader,
		ContentType:         writer.FormDataContentType(),
		Filename:            "testNoFilenameMultipart",
	}

	// Note: we have to check for a different error message here. This is due to
	// the fact that the http library uses the filename when parsing the
	// multipart form request. Not providing a filename, makes it interpret the
	// file as a form value, which leads to the file not being find, opposed to
	// erroring on the filename not being set.
	_, _, err = r.SkynetSkyfileMultiPartPost(mup)
	if err == nil || !strings.Contains(err.Error(), "could not find multipart file") {
		t.Log("Error:", err)
		t.Fatal("Expected SkynetSkyfilePost to fail due to lack of a filename")
	}

	// recreate the reader
	body = new(bytes.Buffer)
	writer = multipart.NewWriter(body)

	subfile = addMultipartFile(writer, []byte("File1Contents"), "files[]", "testNoFilenameMultipart", 0600, nil)
	err = writer.Close()
	if err != nil {
		t.Fatal(err)
	}
	reader = bytes.NewReader(body.Bytes())

	subfiles = make(modules.SkyfileSubfiles)
	subfiles[subfile.Filename] = subfile
	mup = modules.SkyfileMultipartUploadParameters{
		SiaPath:             uploadSiaPath,
		Force:               false,
		Root:                false,
		BaseChunkRedundancy: 2,
		Reader:              reader,
		ContentType:         writer.FormDataContentType(),
		Filename:            "testNoFilenameMultipart",
	}

	_, _, err = r.SkynetSkyfileMultiPartPost(mup)
	if err != nil {
		t.Log("Error:", err)
		t.Fatal("Expected SkynetSkyfileMultiPartPost to succeed if filename is provided")
	}
}

// TestSkynetSubDirDownload verifies downloading data from a skyfile using a path to download single subfiles or subdirectories
func TestSkynetSubDirDownload(t *testing.T) {
	if testing.Short() {
		t.SkipNow()
	}
	t.Parallel()

	// Create a testgroup.
	groupParams := siatest.GroupParams{
		Hosts:   3,
		Miners:  1,
		Renters: 1,
	}
	testDir := renterTestDir(t.Name())
	tg, err := siatest.NewGroupFromTemplate(testDir, groupParams)
	if err != nil {
		t.Fatal(err)
	}
	defer func() {
		err := tg.Close()
		if err != nil {
			t.Fatal(err)
		}
	}()
	r := tg.Renters()[0]

	body := new(bytes.Buffer)
	writer := multipart.NewWriter(body)

	dataFile1 := []byte("file1.txt")
	dataFile2 := []byte("file2.txt")
	dataFile3 := []byte("file3.txt")
	filePath1 := "/a/5.f4f8b583.chunk.js"
	filePath2 := "/a/5.f4f.chunk.js.map"
	filePath3 := "/b/file3.txt"
	addMultipartFile(writer, dataFile1, "files[]", filePath1, 0600, nil)
	addMultipartFile(writer, dataFile2, "files[]", filePath2, 0600, nil)
	addMultipartFile(writer, dataFile3, "files[]", filePath3, 0640, nil)

	if err = writer.Close(); err != nil {
		t.Fatal(err)
	}
	reader := bytes.NewReader(body.Bytes())

	uploadSiaPath, err := modules.NewSiaPath("testSkynetSubfileDownload")
	if err != nil {
		t.Fatal(err)
	}

	mup := modules.SkyfileMultipartUploadParameters{
		SiaPath:             uploadSiaPath,
		Force:               false,
		Root:                false,
		BaseChunkRedundancy: 2,
		Reader:              reader,
		ContentType:         writer.FormDataContentType(),
		Filename:            "testSkynetSubfileDownload",
	}

	skylink, _, err := r.SkynetSkyfileMultiPartPost(mup)
	if err != nil {
		t.Fatal(err)
	}

	// get all data without specifying format, since the file contains multiple
	// subfiles, this should fail
	_, _, err = r.SkynetSkylinkGet(skylink)
	if err == nil || !strings.Contains(err.Error(), "format must be specified") {
		t.Fatal("Expected download to fail because we are downloading a directory and format was not provided, err:", err)
	}

	// now specify a correct format
	allData, _, err := r.SkynetSkylinkConcatGet(skylink)
	if err != nil {
		t.Fatal(err)
	}
	expected := append(dataFile1, dataFile2...)
	expected = append(expected, dataFile3...)
	if !bytes.Equal(expected, allData) {
		t.Log("expected:", expected)
		t.Log("actual:", allData)
		t.Fatal("Unexpected data for dir A")
	}

	// now specify the tar format
	skyfileReader, err := r.SkynetSkylinkTarReaderGet(skylink)
	if err != nil {
		t.Fatal(err)
	}
	tr := tar.NewReader(skyfileReader)
	header, err := tr.Next()
	if err != nil {
		t.Fatal(err)
	}
	if header.Name != filePath1 {
		t.Fatalf("expected filepath %v but was %v", filePath1, header.Name)
	}
	data, err := ioutil.ReadAll(tr)
	if err != nil {
		t.Fatal(err)
	}
	if !bytes.Equal(data, dataFile1) {
		t.Fatal("file doesn't match expected content")
	}
	header, err = tr.Next()
	if err != nil {
		t.Fatal(err)
	}
	if header.Name != filePath2 {
		t.Fatalf("expected filepath %v but was %v", filePath2, header.Name)
	}
	data, err = ioutil.ReadAll(tr)
	if err != nil {
		t.Fatal(err)
	}
	if !bytes.Equal(data, dataFile2) {
		t.Fatal("file doesn't match expected content")
	}
	header, err = tr.Next()
	if err != nil {
		t.Fatal(err)
	}
	if header.Name != filePath3 {
		t.Fatalf("expected filepath %v but was %v", filePath3, header.Name)
	}
	data, err = ioutil.ReadAll(tr)
	if err != nil {
		t.Fatal(err)
	}
	if !bytes.Equal(data, dataFile3) {
		t.Fatal("file doesn't match expected content")
	}
	_, err = tr.Next()
	if err != io.EOF {
		t.Fatal("expected io.EOF got", err)
	}
	skyfileReader.Close()

	// now specify the targz format
	skyfileReader, err = r.SkynetSkylinkTarGzReaderGet(skylink)
	if err != nil {
		t.Fatal(err)
	}
	gzr, err := gzip.NewReader(skyfileReader)
	if err != nil {
		t.Fatal(err)
	}
	defer gzr.Close()
	tr = tar.NewReader(gzr)
	header, err = tr.Next()
	if err != nil {
		t.Fatal(err)
	}
	if header.Name != filePath1 {
		t.Fatalf("expected filepath %v but was %v", filePath1, header.Name)
	}
	data, err = ioutil.ReadAll(tr)
	if err != nil {
		t.Fatal(err)
	}
	if !bytes.Equal(data, dataFile1) {
		t.Fatal("file doesn't match expected content")
	}
	header, err = tr.Next()
	if err != nil {
		t.Fatal(err)
	}
	if header.Name != filePath2 {
		t.Fatalf("expected filepath %v but was %v", filePath2, header.Name)
	}
	data, err = ioutil.ReadAll(tr)
	if err != nil {
		t.Fatal(err)
	}
	if !bytes.Equal(data, dataFile2) {
		t.Fatal("file doesn't match expected content")
	}
	header, err = tr.Next()
	if err != nil {
		t.Fatal(err)
	}
	if header.Name != filePath3 {
		t.Fatalf("expected filepath %v but was %v", filePath3, header.Name)
	}
	data, err = ioutil.ReadAll(tr)
	if err != nil {
		t.Fatal(err)
	}
	if !bytes.Equal(data, dataFile3) {
		t.Fatal("file doesn't match expected content")
	}
	_, err = tr.Next()
	if err != io.EOF {
		t.Fatal("expected io.EOF got", err)
	}
	gzr.Close()
	skyfileReader.Close()

	// get all data for path "a" using the concat format
	dataDirA, _, err := r.SkynetSkylinkConcatGet(fmt.Sprintf("%s/a", skylink))
	if err != nil {
		t.Fatal(err)
	}
	expected = append(dataFile1, dataFile2...)
	if !bytes.Equal(expected, dataDirA) {
		t.Log("expected:", expected)
		t.Log("actual:", dataDirA)
		t.Fatal("Unexpected data for dir A")
	}

	// now specify the tar format
	skyfileReader, err = r.SkynetSkylinkTarReaderGet(fmt.Sprintf("%s/a", skylink))
	if err != nil {
		t.Fatal(err)
	}
	tr = tar.NewReader(skyfileReader)
	header, err = tr.Next()
	if err != nil {
		t.Fatal(err)
	}
	if header.Name != filePath1 {
		t.Fatalf("expected filepath %v but was %v", filePath1, header.Name)
	}
	data, err = ioutil.ReadAll(tr)
	if err != nil {
		t.Fatal(err)
	}
	if !bytes.Equal(data, dataFile1) {
		t.Fatal("file doesn't match expected content")
	}
	header, err = tr.Next()
	if err != nil {
		t.Fatal(err)
	}
	if header.Name != filePath2 {
		t.Fatalf("expected filepath %v but was %v", filePath2, header.Name)
	}
	data, err = ioutil.ReadAll(tr)
	if err != nil {
		t.Fatal(err)
	}
	if !bytes.Equal(data, dataFile2) {
		t.Fatal("file doesn't match expected content")
	}
	_, err = tr.Next()
	if err != io.EOF {
		t.Fatal("expected io.EOF got", err)
	}
	skyfileReader.Close()

	// now specify the targz format
	skyfileReader, err = r.SkynetSkylinkTarGzReaderGet(fmt.Sprintf("%s/a", skylink))
	if err != nil {
		t.Fatal(err)
	}
	gzr, err = gzip.NewReader(skyfileReader)
	if err != nil {
		t.Fatal(err)
	}
	defer gzr.Close()
	tr = tar.NewReader(gzr)
	header, err = tr.Next()
	if err != nil {
		t.Fatal(err)
	}
	if header.Name != filePath1 {
		t.Fatalf("expected filepath %v but was %v", filePath1, header.Name)
	}
	data, err = ioutil.ReadAll(tr)
	if err != nil {
		t.Fatal(err)
	}
	if !bytes.Equal(data, dataFile1) {
		t.Fatal("file doesn't match expected content")
	}
	header, err = tr.Next()
	if err != nil {
		t.Fatal(err)
	}
	if header.Name != filePath2 {
		t.Fatalf("expected filepath %v but was %v", filePath2, header.Name)
	}
	data, err = ioutil.ReadAll(tr)
	if err != nil {
		t.Fatal(err)
	}
	if !bytes.Equal(data, dataFile2) {
		t.Fatal("file doesn't match expected content")
	}
	_, err = tr.Next()
	if err != io.EOF {
		t.Fatal("expected io.EOF got", err)
	}
	gzr.Close()
	skyfileReader.Close()

	// get all data for path "b"
	dataDirB, metadataDirB, err := r.SkynetSkylinkConcatGet(fmt.Sprintf("%s/b", skylink))
	if err != nil {
		t.Fatal(err)
	}
	expected = dataFile3
	if !bytes.Equal(expected, dataDirB) {
		t.Log("expected:", expected)
		t.Log("actual:", dataDirB)
		t.Fatal("Unexpected data for dir B")
	}

	if metadataDirB.Filename != "/b" {
		t.Fatal("Expected filename of subdir to be equal to the path")
	}
	mdF3, ok := metadataDirB.Subfiles["/b/file3.txt"]
	if !ok {
		t.Fatal("Expected subfile metadata of file3 to be present")
	}

	mdF3Expected := modules.SkyfileSubfileMetadata{
		FileMode:    os.FileMode(0640),
		Filename:    "/b/file3.txt",
		ContentType: "application/octet-stream",
		Offset:      0,
		Len:         uint64(len(dataFile3)),
	}
	if mdF3 != mdF3Expected {
		t.Log("expected: ", mdF3Expected)
		t.Log("actual: ", mdF3)
		t.Fatal("Unexpected subfile metadata for file 3")
	}

	// get a single sub file
	downloadFile2, _, err := r.SkynetSkylinkGet(fmt.Sprintf("%s/a/5.f4f.chunk.js.map", skylink))
	if err != nil {
		t.Fatal(err)
	}
	if !bytes.Equal(dataFile2, downloadFile2) {
		t.Log("expected:", dataFile2)
		t.Log("actual:", downloadFile2)
		t.Fatal("Unexpected data for file 2")
	}

	// verify we get a 400 if we don't supply the format parameter
	_, _, err = r.SkynetSkylinkGet(fmt.Sprintf("%s/b", skylink))
	if err == nil || !strings.Contains(err.Error(), "format must be specified") {
		t.Fatal("Expected download to fail because we are downloading a directory and format was not provided, err:", err)
	}

	// verify we get a 400 if we supply an unsupported format parameter
	_, _, err = r.SkynetSkylinkGet(fmt.Sprintf("%s/b?format=raw", skylink))
	if err == nil || !strings.Contains(err.Error(), "unable to parse 'format'") {
		t.Fatal("Expected download to fail because we are downloading a directory and an invalid format was provided, err:", err)
	}
}

// TestSkynetDisableForce verifies the behavior of force and the header that
// allows disabling forcefully uploading a Skyfile
func TestSkynetDisableForce(t *testing.T) {
	if testing.Short() {
		t.SkipNow()
	}
	t.Parallel()

	// Create a testgroup.
	groupParams := siatest.GroupParams{
		Hosts:   3,
		Miners:  1,
		Renters: 1,
	}
	testDir := renterTestDir(t.Name())
	tg, err := siatest.NewGroupFromTemplate(testDir, groupParams)
	if err != nil {
		t.Fatal(err)
	}
	defer func() {
		err := tg.Close()
		if err != nil {
			t.Fatal(err)
		}
	}()
	r := tg.Renters()[0]

	// Create some data to upload.
	data := fastrand.Bytes(100)
	reader := bytes.NewReader(data)

	// Create the sia path
	uploadSiaPath, err := modules.NewSiaPath("testDisableForce")
	if err != nil {
		t.Fatal(err)
	}

	// Verify normal force behaviour
	sup := modules.SkyfileUploadParameters{
		SiaPath:             uploadSiaPath,
		Force:               false,
		Root:                false,
		BaseChunkRedundancy: 2,
		FileMetadata: modules.SkyfileMetadata{
			Filename: "testDisableForce",
			Mode:     os.FileMode(0640), // Intentionally does not match any defaults.
		},
		Reader: reader,
	}
	skylink, _, err := r.SkynetSkyfilePost(sup)
	if err != nil {
		t.Fatal(err)
	}
	downloaded, _, err := r.SkynetSkylinkGet(skylink)
	if err != nil {
		t.Fatal(err)
	}
	if !bytes.Equal(downloaded, data) {
		t.Fatal("Unexpected data returned for skylink")
	}

	// Upload data to that same siapath again, without setting the force
	// flag, this should result in failure as there already exists a file at
	// that specified path.
	data = fastrand.Bytes(100)
	sup.Reader = bytes.NewReader(data)
	_, _, err = r.SkynetSkyfilePost(sup)
	if !strings.Contains(err.Error(), "already exists") {
		t.Fatal(err)
	}

	// Upload once more, but now use force. It should allow us to
	// overwrite the file at the existing path
	sup.Force = true
	sup.Reader = bytes.NewReader(data)
	skylink, _, err = r.SkynetSkyfilePost(sup)
	if err != nil {
		t.Fatal(err)
	}
	downloaded, _, err = r.SkynetSkylinkGet(skylink)
	if err != nil {
		t.Fatal(err)
	}
	if !bytes.Equal(downloaded, data) {
		t.Fatal("Unexpected data returned for skylink")
	}

	// Upload using the force flag again, however now we set the
	// Skynet-Disable-Force to true, which should prevent us from uploading.
	// Because we have to pass in a custom header, we have to setup the request
	// ourselves and can not use the client.
	req, err := skynetSkyfilePostRequestWithHeaders(r, sup)
	if err != nil {
		t.Fatal(err)
	}
	req.Header.Set("Skynet-Disable-Force", "true")
	req.Header.Set("Content-Type", "application/x-www-form-urlencoded")

	res, err := http.DefaultClient.Do(req)
	if res.StatusCode != 400 {
		t.Log(res)
		t.Fatal("Expected HTTP Bad Request")
	}
	var apiErr api.Error
	if err := json.NewDecoder(res.Body).Decode(&apiErr); err != nil {
		t.Fatal(err)
	}
	if !strings.Contains(apiErr.Error(), "'force' has been disabled") {
		t.Log(res)
		t.Fatal(apiErr)
	}
}

// skynetSkyfilePostRequestWithHeaders is a helper function that turns the given
// SkyfileUploadParameters into a SkynetSkyfilePost request, allowing additional
// headers to be set on the request object
func skynetSkyfilePostRequestWithHeaders(r *siatest.TestNode, sup modules.SkyfileUploadParameters) (*http.Request, error) {
	values := url.Values{}
	values.Set("filename", sup.FileMetadata.Filename)
	forceStr := fmt.Sprintf("%t", sup.Force)
	values.Set("force", forceStr)
	modeStr := fmt.Sprintf("%o", sup.FileMetadata.Mode)
	values.Set("mode", modeStr)
	redundancyStr := fmt.Sprintf("%v", sup.BaseChunkRedundancy)
	values.Set("basechunkredundancy", redundancyStr)
	rootStr := fmt.Sprintf("%t", sup.Root)
	values.Set("root", rootStr)

	resource := fmt.Sprintf("/skynet/skyfile/%s?%s", sup.SiaPath.String(), values.Encode())
	return r.NewRequest("POST", resource, sup.Reader)
}

// TestSkynetHeadRequest verifies the functionality of sending a HEAD request to
// the skylink GET route.
func TestSkynetHeadRequest(t *testing.T) {
	if testing.Short() {
		t.SkipNow()
	}
	t.Parallel()

	// Create a testgroup.
	groupParams := siatest.GroupParams{
		Hosts:   3,
		Miners:  1,
		Renters: 1,
	}
	testDir := renterTestDir(t.Name())
	tg, err := siatest.NewGroupFromTemplate(testDir, groupParams)
	if err != nil {
		t.Fatal(err)
	}
	defer func() {
		err := tg.Close()
		if err != nil {
			t.Fatal(err)
		}
	}()
	r := tg.Renters()[0]

	// Upload a skyfile
	reader := bytes.NewReader(fastrand.Bytes(100))
	uploadSiaPath, err := modules.NewSiaPath(t.Name())
	if err != nil {
		t.Fatal(err)
	}
	skylink, _, err := r.SkynetSkyfilePost(modules.SkyfileUploadParameters{
		SiaPath:             uploadSiaPath,
		BaseChunkRedundancy: 2,
		FileMetadata: modules.SkyfileMetadata{
			Filename: "TestSkynetHeadRequest",
			Mode:     0640,
		},
		Reader: reader,
	})
	if err != nil {
		t.Fatal(err)
	}

	// Perform a GET and HEAD request and compare the response headers and
	// content length.
	data, metadata, err := r.SkynetSkylinkGet(skylink)
<<<<<<< HEAD
	_, header, err := r.SkynetSkylinkHead(skylink, 0)
=======
	if err != nil {
		t.Fatal(err)
	}
	_, header, err := r.SkynetSkylinkHead(skylink)
	if err != nil {
		t.Fatal(err)
	}
>>>>>>> f034f6dd

	// Verify Skynet-File-Metadata
	strMetadata := header.Get("Skynet-File-Metadata")
	if strMetadata == "" {
		t.Fatal("Expected 'Skynet-File-Metadata' response header to be present")
	}
	var sm modules.SkyfileMetadata
	err = json.Unmarshal([]byte(strMetadata), &sm)
	if err != nil {
		t.Fatal(err)
	}
	if !reflect.DeepEqual(metadata, sm) {
		t.Log(metadata)
		t.Log(sm)
		t.Fatal("Expected metadatas to be identical")
	}

	// Verify Content-Length
	strContentLength := header.Get("Content-Length")
	if strContentLength == "" {
		t.Fatal("Expected 'Content-Length' response header to be present")
	}
	cl, err := strconv.Atoi(strContentLength)
	if err != nil {
		t.Fatal(err)
	}
	if cl != len(data) {
		t.Fatalf("Content-Length header did not match actual content length of response body, %v vs %v", cl, len(data))
	}

	// Verify Content-Type
	strContentType := header.Get("Content-Type")
	if strContentType == "" {
		t.Fatal("Expected 'Content-Type' response header to be present")
	}

	// Verify Content-Disposition
	strContentDisposition := header.Get("Content-Disposition")
	if strContentDisposition == "" {
		t.Fatal("Expected 'Content-Disposition' response header to be present")
	}
	if strContentDisposition != "inline; filename=\"TestSkynetHeadRequest\"" {
		t.Fatal("Unexpected 'Content-Disposition' header")
	}

	// Perform a HEAD request for a skylink that does not exist
<<<<<<< HEAD
	status, header, err := r.SkynetSkylinkHead(skylink[:len(skylink)-3]+"abc", 0)
	if status != http.StatusNotFound {
		t.Fatalf("Expected http.StatusNotFound for random skylink but received %v", status)
	}

	// Create a renter with a timeout dependency injected
	renterParams := node.Renter(filepath.Join(testDir, "renter"))
	renterParams.RenterDeps = &dependencies.DependencyTimeoutProjectDownloadByRoot{}
	nodes, err := tg.AddNodes(renterParams)
	if err != nil {
		t.Fatal(err)
	}
	r = nodes[0]

	// Perform the same HEAD request but now expect it to timeout and thus
	// return a 404.
	status, header, err = r.SkynetSkylinkHead(skylink, 1)
	if status != http.StatusNotFound {
		t.Fatalf("Expected http.StatusNotFound for random skylink but received %v", status)
	}
	hTimeout := header.Get("Skynet-Request-Timeout")
	if hTimeout != "1s" {
		t.Fatalf("Expected Skynet-Request-Timeout to be set and equal to \"1s\", instead it was '%v'", hTimeout)
	}
=======
	status, header, err := r.SkynetSkylinkHead(skylink[:len(skylink)-3] + "abc")
	if status != http.StatusInternalServerError {
		t.Fatalf("Expected http.StatusNotFound for random skylink but received %v", status)
	}
>>>>>>> f034f6dd
}

// TestSkynetBlacklist tests the skynet blacklist module
func TestSkynetBlacklist(t *testing.T) {
	if testing.Short() {
		t.SkipNow()
	}
	t.Parallel()

	// Create a testgroup.
	groupParams := siatest.GroupParams{
		Hosts:   3,
		Miners:  1,
		Renters: 1,
	}
	testDir := renterTestDir(t.Name())
	tg, err := siatest.NewGroupFromTemplate(testDir, groupParams)
	if err != nil {
		t.Fatal(err)
	}
	defer func() {
		err := tg.Close()
		if err != nil {
			t.Fatal(err)
		}
	}()
	r := tg.Renters()[0]

	// Create skyfile upload params, data should be larger than a sector size to
	// test large file uploads and the deletion of their extended data.
	data := fastrand.Bytes(int(modules.SectorSize) + 100 + siatest.Fuzz())
	reader := bytes.NewReader(data)
	filename := "skyfile"
	uploadSiaPath, err := modules.NewSiaPath("testskyfile")
	if err != nil {
		t.Fatal(err)
	}
	lup := modules.SkyfileUploadParameters{
		SiaPath:             uploadSiaPath,
		BaseChunkRedundancy: 2,
		FileMetadata: modules.SkyfileMetadata{
			Filename: filename,
			Mode:     0640, // Intentionally does not match any defaults.
		},

		Reader: reader,
	}

	// Upload and create a skylink
	skylink, sshp, err := r.SkynetSkyfilePost(lup)
	if err != nil {
		t.Fatal(err)
	}

	// Confirm that the skyfile and its extended info are registered with the
	// renter
	sp, err := modules.SkynetFolder.Join(uploadSiaPath.String())
	if err != nil {
		t.Fatal(err)
	}
	_, err = r.RenterFileRootGet(sp)
	if err != nil {
		t.Fatal(err)
	}
	spExtended, err := modules.NewSiaPath(sp.String() + renter.ExtendedSuffix)
	if err != nil {
		t.Fatal(err)
	}
	_, err = r.RenterFileRootGet(spExtended)
	if err != nil {
		t.Fatal(err)
	}

	// Blacklist the skylink
	add := []string{skylink}
	remove := []string{}
	err = r.SkynetBlacklistPost(add, remove)
	if err != nil {
		t.Fatal(err)
	}

	// Confirm that the Skylink is blacklisted by verifying the merkleroot is in
	// the blacklist
	sbg, err := r.SkynetBlacklistGet()
	if err != nil {
		t.Fatal(err)
	}
	if len(sbg.Blacklist) != 1 {
		t.Fatalf("Incorrect number of blacklisted merkleroots, expected %v got %v", 1, len(sbg.Blacklist))
	}
	if sbg.Blacklist[0] != sshp.MerkleRoot {
		t.Fatalf("Merkleroots don't match, expected %v got %v", sshp.MerkleRoot, sbg.Blacklist[0])
	}

	// Try to download the file behind the skylink, this should fail because of
	// the blacklist.
	_, _, err = r.SkynetSkylinkGet(skylink)
	if err == nil {
		t.Fatal("Download should have failed")
	}
	if !strings.Contains(err.Error(), renter.ErrSkylinkBlacklisted.Error()) {
		t.Fatalf("Expected error %v but got %v", renter.ErrSkylinkBlacklisted, err)
	}

	// Try and upload again with force as true to avoid error of path already
	// existing. Additionally need to recreate the reader again from the file
	// data. This should also fail due to the blacklist
	lup.Force = true
	lup.Reader = bytes.NewReader(data)
	_, _, err = r.SkynetSkyfilePost(lup)
	if err == nil {
		t.Fatal("Expected upload to fail")
	}
	if !strings.Contains(err.Error(), renter.ErrSkylinkBlacklisted.Error()) {
		t.Fatalf("Expected error %v but got %v", renter.ErrSkylinkBlacklisted, err)
	}

	// Verify that the SiaPath and Extended SiaPath were removed from the renter
	// due to the upload seeing the blacklist
	_, err = r.RenterFileGet(sp)
	if err == nil {
		t.Fatal("expected error for file not found")
	}
	if !strings.Contains(err.Error(), filesystem.ErrNotExist.Error()) {
		t.Fatalf("Expected error %v but got %v", filesystem.ErrNotExist, err)
	}
	_, err = r.RenterFileGet(spExtended)
	if err == nil {
		t.Fatal("expected error for file not found")
	}
	if !strings.Contains(err.Error(), filesystem.ErrNotExist.Error()) {
		t.Fatalf("Expected error %v but got %v", filesystem.ErrNotExist, err)
	}

	// Try Pinning the file, this should fail due to the blacklist
	pinlup := modules.SkyfilePinParameters{
		SiaPath:             uploadSiaPath,
		BaseChunkRedundancy: 2,
		Force:               true,
	}
	err = r.SkynetSkylinkPinPost(skylink, pinlup)
	if err == nil {
		t.Fatal("Expected pin to fail")
	}
	if !strings.Contains(err.Error(), renter.ErrSkylinkBlacklisted.Error()) {
		t.Fatalf("Expected error %v but got %v", renter.ErrSkylinkBlacklisted, err)
	}

	// Remove skylink from blacklist
	add = []string{}
	remove = []string{skylink}
	err = r.SkynetBlacklistPost(add, remove)
	if err != nil {
		t.Fatal(err)
	}

	// Verify that the skylink is removed from the Blacklist
	sbg, err = r.SkynetBlacklistGet()
	if err != nil {
		t.Fatal(err)
	}
	if len(sbg.Blacklist) != 0 {
		t.Fatalf("Incorrect number of blacklisted merkleroots, expected %v got %v", 0, len(sbg.Blacklist))
	}

	// Try to download the file behind the skylink. Even though the file was
	// removed from the renter node that uploaded it, it should still be
	// downloadable.
	fetchedData, _, err := r.SkynetSkylinkGet(skylink)
	if err != nil {
		t.Fatal(err)
	}
	if !bytes.Equal(fetchedData, data) {
		t.Error("upload and download doesn't match")
		t.Log(data)
		t.Log(fetchedData)
	}

	// Pinning the skylink should also work now
	err = r.SkynetSkylinkPinPost(skylink, pinlup)
	if err != nil {
		t.Fatal(err)
	}
}<|MERGE_RESOLUTION|>--- conflicted
+++ resolved
@@ -1509,17 +1509,13 @@
 	// Perform a GET and HEAD request and compare the response headers and
 	// content length.
 	data, metadata, err := r.SkynetSkylinkGet(skylink)
-<<<<<<< HEAD
+	if err != nil {
+		t.Fatal(err)
+	}
 	_, header, err := r.SkynetSkylinkHead(skylink, 0)
-=======
-	if err != nil {
-		t.Fatal(err)
-	}
-	_, header, err := r.SkynetSkylinkHead(skylink)
-	if err != nil {
-		t.Fatal(err)
-	}
->>>>>>> f034f6dd
+	if err != nil {
+		t.Fatal(err)
+	}
 
 	// Verify Skynet-File-Metadata
 	strMetadata := header.Get("Skynet-File-Metadata")
@@ -1566,7 +1562,6 @@
 	}
 
 	// Perform a HEAD request for a skylink that does not exist
-<<<<<<< HEAD
 	status, header, err := r.SkynetSkylinkHead(skylink[:len(skylink)-3]+"abc", 0)
 	if status != http.StatusNotFound {
 		t.Fatalf("Expected http.StatusNotFound for random skylink but received %v", status)
@@ -1591,12 +1586,6 @@
 	if hTimeout != "1s" {
 		t.Fatalf("Expected Skynet-Request-Timeout to be set and equal to \"1s\", instead it was '%v'", hTimeout)
 	}
-=======
-	status, header, err := r.SkynetSkylinkHead(skylink[:len(skylink)-3] + "abc")
-	if status != http.StatusInternalServerError {
-		t.Fatalf("Expected http.StatusNotFound for random skylink but received %v", status)
-	}
->>>>>>> f034f6dd
 }
 
 // TestSkynetBlacklist tests the skynet blacklist module
