--- conflicted
+++ resolved
@@ -615,7 +615,6 @@
 	return
 }
 
-<<<<<<< HEAD
 // RenterFuse uses the /renter/fuse endpoint to return information about the
 // current fuse mount point.
 func (c *Client) RenterFuse() (fi api.RenterFuseInfo, err error) {
@@ -641,7 +640,9 @@
 	values := url.Values{}
 	values.Set("mount", mount)
 	err = c.post("/renter/fuse/unmount", values.Encode(), nil)
-=======
+	return
+}
+
 // RenterUploadsPausePost uses the /renter/uploads/pause endpoint to pause the
 // renter's uploads and repairs
 func (c *Client) RenterUploadsPausePost(duration time.Duration) (err error) {
@@ -655,7 +656,6 @@
 // the renter's uploads and repairs
 func (c *Client) RenterUploadsResumePost() (err error) {
 	err = c.post("/renter/uploads/resume", "", nil)
->>>>>>> 8d8d6b6e
 	return
 }
 
