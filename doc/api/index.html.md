---
title: Sia API Documentation

language_tabs: # must be one of https://git.io/vQNgJ
  - go

toc_footers:
  - <a href='https://sia.tech'>The Official Sia Website
  - <a href='https://gitlab.com/NebulousLabs/Sia'>Sia on GitLab</a>

search: true
---

# Introduction

## Welcome to the Sia Storage Platform API!
> Example GET curl call 

```go
curl -A "Sia-Agent" -u "":<apipassword> "localhost:9980/wallet/transactions?startheight=1&endheight=250"
```

> Example POST curl call with data

```go
curl -A "Sia-Agent" -u "":<apipassword> --data "amount=123&destination=abcd" "localhost:9980/wallet/siacoins"
```

> Example POST curl call without data or authentication

```go
curl -A "Sia-Agent" -X POST "localhost:9980/gateway/connect/123.456.789.0:9981"
```

Sia uses semantic versioning and is backwards compatible to version v1.0.0.

API calls return either JSON or no content. Success is indicated by 2xx HTTP
status codes, while errors are indicated by 4xx and 5xx HTTP status codes. If an
endpoint does not specify its expected status code refer to [standard
responses](#Standard-Responses).

There may be functional API calls which are not documented. These are not
guaranteed to be supported beyond the current release, and should not be used in
production.

**Notes:**

- Requests must set their User-Agent string to contain the substring
  "Sia-Agent".
- By default, siad listens on "localhost:9980". This can be changed using the
  `--api-addr` flag when running siad.
- **Do not bind or expose the API to a non-loopback address unless you are aware
  of the possible dangers.**

## Documentation Standards

The following details the documentation standards for the API endpoints.

 - Endpoints should follow the structure of:
    - Parameters
    - Response
 - Each endpoint should have a corresponding curl example
 - All non-standard responses should have a JSON Response example with units
 - There should be detailed descriptions of all JSON response fields
 - There should be detailed descriptions of all query string parameters
 - Query String Parameters should be separated into **REQUIRED** and
   **OPTIONAL** sections
 - Detailed descriptions should be structured as "**field** | units"

Contributors should follow these standards when submitting updates to the API
documentation.  If you find API endpoints that do not adhere to these
documentation standards please let the Sia team know by submitting an issue
[here](https://gitlab.com/NebulousLabs/Sia/issues)

# Standard Responses

## Success
The standard response indicating the request was successfully processed is HTTP
status code `204 No Content`. If the request was successfully processed and the
server responded with JSON the HTTP status code is `200 OK`. Specific endpoints
may specify other 2xx status codes on success.

## Error

```go
{
    "message": String

    // There may be additional fields depending on the specific error.
}
```

The standard error response indicating the request failed for any reason, is a
4xx or 5xx HTTP status code with an error JSON object describing the error.

# Authentication
> Example POST curl call with Authentication

```go
curl -A "Sia-Agent" --user "":<apipassword> --data "amount=123&destination=abcd" "localhost:9980/wallet/siacoins"
```

API authentication is enabled by default, using a password stored in a flat
file. The location of this file is:

 - Linux:   `$HOME/.sia/apipassword`
 - MacOS:   `$HOME/Library/Application Support/Sia/apipassword`
 - Windows: `%LOCALAPPDATA%\Sia\apipassword`


Note that the file contains a trailing newline, which must be trimmed before
use.

Authentication is HTTP Basic Authentication as described in [RFC
2617](https://tools.ietf.org/html/rfc2617), however, the username is the empty
string. The flag does not enforce authentication on all API endpoints. Only
endpoints that expose sensitive information or modify state require
authentication.

For example, if the API password is "foobar" the request header should include

`Authorization: Basic OmZvb2Jhcg==`

And for a curl call the following would be included

`--user "":<apipassword>`

Authentication can be disabled by passing the `--authenticate-api=false` flag to
siad. You can change the password by modifying the password file, setting the
`SIA_API_PASSWORD` environment variable, or passing the `--temp-password` flag
to siad.

# Units

Unless otherwise noted, all parameters should be identified in their smallest
possible unit. For example, size should always be specified in bytes and
Siacoins should always be specified in hastings. JSON values returned by the API
will also use the smallest possible unit, unless otherwise noted.

If a number is returned as a string in JSON, it should be treated as an
arbitrary-precision number (bignum), and it should be parsed with your
language's corresponding bignum library. Currency values are the most common
example where this is necessary.

# Consensus

The consensus set manages everything related to consensus and keeps the
blockchain in sync with the rest of the network. The consensus set's API
endpoint returns information about the state of the blockchain.

## /consensus [GET]
> curl example  

```go
curl -A "Sia-Agent" "localhost:9980/consensus"
```

Returns information about the consensus set, such as the current block height.
Also returns the set of constants in use in the consensus code.

### JSON Response
> JSON Response Example

```go
{
  "synced":       true, // boolean
  "height":       62248, // blockheight
  "currentblock": "00000000000008a84884ba827bdc868a17ba9c14011de33ff763bd95779a9cf1", // hash
  "target":       [0,0,0,0,0,0,11,48,125,79,116,89,136,74,42,27,5,14,10,31,23,53,226,238,202,219,5,204,38,32,59,165], // hash
  "difficulty":   "1234" // arbitrary-precision integer

  "blockfrequency":         600,        // seconds per block
  "blocksizelimit":         2000000,    // bytes
  "extremefuturethreshold": 10800,      // seconds
  "futurethreshold":        10800,      // seconds
  "genesistimestamp":       1257894000, // Unix time
  "maturitydelay":          144,        // blocks
  "mediantimestampwindow":  11,         // blocks
  "siafundcount":           "10000",    // siafund
  "siafundportion":         "39/1000",  // fraction

  "initialcoinbase": 300000, // Siacoins (see note in Daemon.md)
  "minimumcoinbase": 30000,  // Siacoins (see note in Daemon.md)

  "roottarget": [0,0,0,0,32,0,0,0,0,0,0,0,0,0,0,0,0,0,0,0,0,0,0,0,0,0,0,0,0,0,0,0], // hash
  "rootdepth":  [255,255,255,255,255,255,255,255,255,255,255,255,255,255,255,255,255,255,255,255,255,255,255,255,255,255,255,255,255,255,255,255],  // hash

  "siacoinprecision": "1000000000000000000000000" // hastings per siacoin
}
```
**synced** | boolean  
True if the consensus set is synced with the network, e.g. it has downloaded the
entire blockchain.  

**height** | blockheight  
Number of blocks preceding the current block.  

**currentblock** | hash  
Hash of the current block.  

**target** | hash  
An immediate child block of this block must have a hash less than this target
for it to be valid.  

**difficulty** | arbitrary-precision integer  
The difficulty of the current block target.  

**blockfrequency** | blocks / second  
Target for how frequently new blocks should be mined.  

**blocksizelimit** | bytes  
Maximum size, in bytes, of a block. Blocks larger than this will be rejected by
peers.  

**extremefuturethreshold** | seconds  
Farthest a block's timestamp can be in the future before the block is rejected
outright.  

**futurethreshold** | seconds  
How far in the future a block can be without being rejected. A block further
into the future will not be accepted immediately, but the daemon will attempt to
accept the block as soon as it is valid.  

**genesistimestamp** | unix timestamp  
Timestamp of the genesis block.  

**maturitydelay** | number of blocks  
Number of children a block must have before it is considered "mature."  

**mediantimestampwindow** | number of blocks  
Duration of the window used to adjust the difficulty.  

**siafundcount** | siafunds  
Total number of siafunds.  

**siafundportion** | fraction  
Fraction of each file contract payout given to siafund holders.  

**initialcoinbase** | siacoin  
Number of coins given to the miner of the first block. Note that elsewhere in
the API currency is typically returned in hastings and as a bignum. This is not
the case here.  

**minimumcoinbase** | siacoin  
Minimum number of coins paid out to the miner of a block (the coinbase decreases
with each block). Note that elsewhere in the API currency is typically returned
in hastings and as a bignum. This is not the case here.  

**roottarget** | hash  
Initial target.  

**rootdepth** | hash  
Initial depth.  

**siacoinprecision** | hastings per siacoin  
Number of Hastings in one Siacoin.  

## /consensus/blocks [GET]
> curl example  

```go
curl -A "Sia-Agent" "localhost:9980/consensus/blocks?height=20032"
```
```go
curl -A "Sia-Agent" "localhost:9980/consensus/blocks?id=00000000000033b9eb57fa63a51adeea857e70f6415ebbfe5df2a01f0d0477f4"
```

Returns the block for a given id or height.

### Query String Parameters
### REQUIRED
One of the following parameters must be specified.

**id** | blockID  
BlockID of the requested block.  

**height** | blockheight  
BlockHeight of the requested block.  

### JSON Response
> JSON Response Example

```go
{
    "height": 20032, // block height
    "id": "00000000000033b9eb57fa63a51adeea857e70f6415ebbfe5df2a01f0d0477f4", // hash
    "minerpayouts": [ // []SiacoinOutput
        {
            "unlockhash": "c199cd180e19ef7597bcf4beecdd4f211e121d085e24432959c42bdf9030e32b9583e1c2727c",
            "value": "279978000000000000000000000000"
        }
    ],
    "nonce": [4,12,219,7,0,0,0,0], // [8]byte
    "parentid": "0000000000009615e8db750eb1226aa5e629bfa7badbfe0b79607ec8b918a44c", // hash
    "difficulty": "440908097469850", // arbitrary-precision integer
    "timestamp": 1444516982, // timestamp
    "transactions": [ // []ConsensusBlocksGetTxn
        {
            "arbitrarydata": [],          // [][]byte
            "filecontractrevisions": [],  // []FileContractRevision
            "filecontracts": [],          // []ConsensusBlocksGetFileContract
            "minerfees": [],              // []Currency
            "siacoininputs": [            // []SiacoinInput
                {
                    "parentid": "24cbeb9df7eb2d81d0025168fc94bd179909d834f49576e65b51feceaf957a64",
                    "unlockconditions": {
                        "publickeys": [
                            {
                                "algorithm": "ed25519",
                                "key": "QET8w7WRbGfcnnpKd1nuQfE3DuNUUq9plyoxwQYDK4U="
                            }
                        ],
                        "signaturesrequired": 1,
                        "timelock": 0
                    }
                }
            ],
            "siacoinoutputs": [ // []SiacoinOutput
                {
                    "unlockhash": "d54f500f6c1774d518538dbe87114fe6f7e6c76b5bc8373a890b12ce4b8909a336106a4cd6db",
                    "value": "1010000000000000000000000000"
                },
                {
                    "unlockhash": "48a56b19bd0be4f24190640acbd0bed9669ea9c18823da2645ec1ad9652f10b06c5d4210f971",
                    "value": "5780000000000000000000000000"
                }
            ],
            "siafundinputs": [],          // []SiafundInput
            "siafundoutputs": [],         // []SiafundOutput
            "storageproofs": [],          // []StorageProof
            "transactionsignatures": [    // []TransactionSignature
                {
                    "coveredfields": {
                        "arbitrarydata": [],
                        "filecontractrevisions": [],
                        "filecontracts": [],
                        "minerfees": [],
                        "siacoininputs": [],
                        "siacoinoutputs": [],
                        "siafundinputs": [],
                        "siafundoutputs": [],
                        "storageproofs": [],
                        "transactionsignatures": [],
                        "wholetransaction": true
                    },
                    "parentid": "24cbeb9df7eb2d81d0025168fc94bd179909d834f49576e65b51feceaf957a64",
                    "publickeyindex": 0,
                    "signature": "pByLGMlvezIZWVZmHQs/ynGETETNbxcOY/kr6uivYgqZqCcKTJ0JkWhcFaKJU+3DEA7JAloLRNZe3PTklD3tCQ==",
                    "timelock": 0
                }
            ]
        },
        {
          // ...
        }
    ]
}
```
**height** | block height  
Height of the block

**id** | hash  
ID of the block

**minerpayouts** |  SiacoinOutput  
Siacoin output that holds the amount of siacoins spent on the miner payout

**nonce** | bytes  
Block nonce

**parentid** | hash  
ID of the previous block

**difficulty** | arbitrary-precision integer  
Historic difficulty at height of the block

**timestamp** | timestamp  
Block timestamp

**transactions** | ConsensusBlocksGetTxn  
Transactions contained within the block

## /consensus/validate/transactionset [POST]
> curl example  

```go
curl -A "Sia-Agent" --data "[JSON-encoded-txnset]" "localhost:9980/validate/transactionset"
```

validates a set of transactions using the current utxo set.

### Request Body Bytes

Since transactions may be large, the transaction set is supplied in the POST
body, encoded in JSON format.

### Response

standard success or error response. See [standard
responses](#standard-responses).

# Daemon

The daemon is responsible for starting and stopping the modules which make up
the rest of Sia.

## /daemon/alerts [GET]
> curl example  

```go
curl -A "Sia-Agent" "localhost:9980/daemon/alerts"
```

Returns the alerts of the Sia instance.

### JSON Response
> JSON Response Example
 
```go
{
  "alerts": [
    {
      "cause": "wallet is locked",
      "msg": "user's contracts need to be renewed but a locked wallet prevents renewal",
      "module": "contractor",
      "severity": "warning",
    }
  ],
}
```
**cause** | string  
Cause is the cause for the information contained in msg if known.

**msg** | string  
Msg contains information about an issue.

**module** | string  
Module is the module which caused the alert.

**severity** | string  
Severity is either "warning", "error" or "critical" where "error" might be a
lack of internet access and "critical" would be a lack of funds and contracts
that are about to expire due to that.

## /daemon/constants [GET]
> curl example  

```go
curl -A "Sia-Agent" -u "":<apipassword> "localhost:9980/daemon/constants"
```

Returns the some of the constants that the Sia daemon uses. 

### JSON Response
> JSON Response Example
 
```go
{
  "blockfrequency":600,           // blockheight
  "blocksizelimit":2000000,       // uint64
  "extremefuturethreshold":18000, // timestamp
  "futurethreshold":10800,        // timestamp
  "genesistimestamp":1433600000,  // timestamp
  "maturitydelay":144,            // blockheight
  "mediantimestampwindow":11,     // uint64
  "siafundcount":"10000",         // uint64
  "siafundportion":"39/1000",     // big.Rat
  "targetwindow":1000,            // blockheight
  
  "initialcoinbase":300000, // uint64
  "minimumcoinbase":30000,  // uint64
  
  "roottarget": // target
  [0,0,0,0,32,0,0,0,0,0,0,0,0,0,0,0,0,0,0,0,0,0,0,0,0,0,0,0,0,0,0,0],
  "rootdepth":  // target
  [255,255,255,255,255,255,255,255,255,255,255,255,255,255,255,255,255,255,255,255,255,255,255,255,255,255,255,255,255,255,255,255],
  
  "allowance":  // allowance
    {
      "funds":"55000000000000000000000000000",  // currency
      "hosts":50,                       // uint64
      "period":12096,                   // blockheight
      "renewwindow":4032,               // blockheight
      "expectedstorage":1000000000000,  // uint64
      "expectedupload":2,               // uint64
      "expecteddownload":1,             // uint64
      "expectedredundancy":3            // uint64
    },
  
  "maxtargetadjustmentup":"5/2",    // big.Rat
  "maxtargetadjustmentdown":"2/5",  // big.Rat
  
  "siacoinprecision":"1000000000000000000000000"  // currency
}
```
**blockfrequency** | blockheight  
BlockFrequency is the desired number of seconds that should elapse, on average,
between successive Blocks.

**blocksizelimit** | uint64  
BlockSizeLimit is the maximum size of a binary-encoded Block that is permitted
by the consensus rules.

**extremefuturethreshold** | timestamp  
ExtremeFutureThreshold is a temporal limit beyond which Blocks are discarded by
the consensus rules. When incoming Blocks are processed, their Timestamp is
allowed to exceed the processor's current time by a small amount. But if the
Timestamp is further into the future than ExtremeFutureThreshold, the Block is
immediately discarded.

**futurethreshold** | timestamp  
FutureThreshold is a temporal limit beyond which Blocks are discarded by the
consensus rules. When incoming Blocks are processed, their Timestamp is allowed
to exceed the processor's current time by no more than FutureThreshold. If the
excess duration is larger than FutureThreshold, but smaller than
ExtremeFutureThreshold, the Block may be held in memory until the Block's
Timestamp exceeds the current time by less than FutureThreshold.

**genesistimestamp** | timestamp  
GenesisBlock is the first block of the block chain

**maturitydelay** | blockheight  
MaturityDelay specifies the number of blocks that a maturity-required output is
required to be on hold before it can be spent on the blockchain. Outputs are
maturity-required if they are highly likely to be altered or invalidated in the
event of a small reorg. One example is the block reward, as a small reorg may
invalidate the block reward. Another example is a siafund payout, as a tiny
reorg may change the value of the payout, and thus invalidate any transactions
spending the payout. File contract payouts also are subject to a maturity delay.

**mediantimestampwindow** | uint64  
MedianTimestampWindow tells us how many blocks to look back when calculating the
median timestamp over the previous n blocks. The timestamp of a block is not
allowed to be less than or equal to the median timestamp of the previous n
blocks, where for Sia this number is typically 11.

**siafundcount** | currency  
SiafundCount is the total number of Siafunds in existence.

**siafundportion** | big.Rat  
SiafundPortion is the percentage of siacoins that is taxed from FileContracts.

**targetwindow** | blockheight  
TargetWindow is the number of blocks to look backwards when determining how much
time has passed vs. how many blocks have been created. It's only used in the
old, broken difficulty adjustment algorithm.

**initialcoinbase** | uint64  
InitialCoinbase is the coinbase reward of the Genesis block.

**minimumcoinbase** | uint64  
MinimumCoinbase is the minimum coinbase reward for a block. The coinbase
decreases in each block after the Genesis block, but it will not decrease past
MinimumCoinbase.

**roottarget** | target  
RootTarget is the target for the genesis block - basically how much work needs
to be done in order to mine the first block. The difficulty adjustment algorithm
takes over from there.

**rootdepth** | target  
RootDepth is the cumulative target of all blocks. The root depth is essentially
the maximum possible target, there have been no blocks yet, so there is no
cumulated difficulty yet.

**defaultallowance** | allowance  
DefaultAllowance is the set of default allowance settings that will be used when
allowances are not set or not fully set

**maxtargetadjustmentup** | big.Rat  
MaxTargetAdjustmentUp restrict how much the block difficulty is allowed to
change in a single step, which is important to limit the effect of difficulty
raising and lowering attacks.

**maxtargetadjustmentdown** | big.Rat  
MaxTargetAdjustmentDown restrict how much the block difficulty is allowed to
change in a single step, which is important to limit the effect of difficulty
raising and lowering attacks.

**siacoinprecision** | currency  
SiacoinPrecision is the number of base units in a siacoin. The Sia network has a
very large number of base units. We call 10^24 of these a siacoin.

## /daemon/settings [GET]
> curl example  

```go
curl -A "Sia-Agent" -u "":<apipassword> "localhost:9980/daemon/settings"
```
Returns the settings for the daemon

### JSON Response
> JSON Response Example
 
```go
{
  "maxdownloadspeed": 0,  // bytes per second
  "maxuploadspeed": 0     // bytes per second
}
```

**maxdownloadspeed** | bytes per second  
Is the maximum download speed that the daemon can reach. 0 means there is no
limit set.

**maxuploadspeed** | bytes per second  
Is the maximum upload speed that the daemon can reach. 0 means there is no limit
set.

## /daemon/settings [POST]
> curl example  

```go
curl -A "Sia-Agent" -u "":<apipassword> --data "maxdownloadspeed=1000000&maxuploadspeed=20000" "localhost:9980/daemon/settings"
```

Modify settings that control the daemon's behavior.

### Query String Parameters
### OPTIONAL
**maxdownloadspeed** | bytes per second  
Max download speed permitted in bytes per second  

**maxuploadspeed** | bytes per second  
Max upload speed permitted in bytes per second  

### Response
standard success or error response. See [standard
responses](#standard-responses).

## /daemon/stop [GET]
> curl example  

```go
curl -A "Sia-Agent" -u "":<apipassword> "localhost:9980/daemon/stop"
```

Cleanly shuts down the daemon. This may take a few seconds.

### Response
standard success or error response. See [standard
responses](#standard-responses).

## /daemon/update [GET]
> curl example  

```go
curl -A "Sia-Agent" -u "":<apipassword> "localhost:9980/daemon/update"
```
Returns the the status of any updates available for the daemon

### JSON Response
> JSON Response Example
 
```go
{
  "available": false, // boolean
  "version": "1.4.0"  // string
}
```

**available** | boolean  
Available indicates whether or not there is an update available for the daemon.

**version** | string  
Version is the version of the latest release.

## /daemon/update [POST]
> curl example  

```go
curl -A "Sia-Agent" -u "":<apipassword> "localhost:9980/daemon/update"
```
Updates the daemon to the latest available version release.

### Response
standard success or error response. See [standard
responses](#standard-responses).

## /daemon/version [GET]
> curl example  

```go
curl -A "Sia-Agent" -u "":<apipassword> "localhost:9980/daemon/version"
```

Returns the version of the Sia daemon currently running. 

### JSON Response
> JSON Response Example
 
```go
{
"version": "1.3.7" // string
}
```
**version** | string  
This is the version number that is visible to its peers on the network.

# Gateway

The gateway maintains a peer to peer connection to the network and provides a
method for calling RPCs on connected peers. The gateway's API endpoints expose
methods for viewing the connected peers, manually connecting to peers, and
manually disconnecting from peers. The gateway may connect or disconnect from
peers on its own.

## /gateway [GET]
> curl example  

```go
curl -A "Sia-Agent" "localhost:9980/gateway"
```

returns information about the gateway, including the list of connected peers.

### JSON Response
> JSON Response Example
 
```go
{
    "netaddress":"333.333.333.333:9981",  // string
    "peers":[
        {
            "inbound":    false,                   // boolean
            "local":      false,                   // boolean
            "netaddress": "222.222.222.222:9981",  // string
            "version":    "1.0.0",                 // string
        },
    ],
    "online":           true,  // boolean
    "maxdownloadspeed": 1234,  // bytes per second
    "maxuploadspeed":   1234,  // bytes per second
}
```
**netaddress** | string  
netaddress is the network address of the gateway as seen by the rest of the
network. The address consists of the external IP address and the port Sia is
listening on. It represents a `modules.NetAddress`.  

**peers** | array  
peers is an array of peers the gateway is connected to. It represents an array
of `modules.Peer`s.  
        
**inbound** | boolean  
inbound is true when the peer initiated the connection. This field is exposed as
outbound peers are generally trusted more than inbound peers, as inbound peers
are easily manipulated by an adversary.  

**local** | boolean  
local is true if the peer's IP address belongs to a local address range such as
192.168.x.x or 127.x.x.x  

**netaddress** | string  
netaddress is the address of the peer. It represents a `modules.NetAddress`.  

**version** | string  
version is the version number of the peer.  

**online** | boolean  
online is true if the gateway is connected to at least one peer that isn't
local.

**maxdownloadspeed** | bytes per second   
Max download speed permitted in bytes per second

**maxuploadspeed** | bytes per second   
Max upload speed permitted in bytes per second

## /gateway [POST]
> curl example  

```go
curl -A "Sia-Agent" -u "":<apipassword> --data "maxdownloadspeed=1000000&maxuploadspeed=20000" "localhost:9980/gateway"
```

Modify settings that control the gateway's behavior.

### Query String Parameters
### OPTIONAL
**maxdownloadspeed** | bytes per second  
Max download speed permitted in bytes per second  

**maxuploadspeed** | bytes per second  
Max upload speed permitted in bytes per second  

### Response

standard success or error response. See [standard
responses](#standard-responses).

## /gateway/bandwidth [GET]
> curl example
```go
curl -A "Sia-Agent" "localhost:9980/gateway/bandwidth"
```

returns the total upload and download bandwidth usage for the gateway

### JSON Response
```go
{
  "download":  12345                                  // bytes
  "upload":    12345                                  // bytes
  "starttime": "2018-09-23T08:00:00.000000000+04:00", // Unix timestamp
}
```

**download** | bytes  
the total number of bytes that have been downloaded by the gateway since the
starttime.

**upload** | bytes  
the total number of bytes that have been uploaded by the gateway since the
starttime.

**starttime** | Unix timestamp  
the time at which the gateway started monitoring the bandwidth, since the
bandwidth is not currently persisted this will be startup timestamp.

## /gateway/connect/:*netaddress* [POST]
> curl example  

```go
curl -A "Sia-Agent" -X POST "localhost:9980/gateway/connect/123.456.789.0:9981"
```

connects the gateway to a peer. The peer is added to the node list if it is not
already present. The node list is the list of all nodes the gateway knows about,
but is not necessarily connected to.  

### Path Parameters
### REQUIRED
netaddress is the address of the peer to connect to. It should be a reachable ip
address and port number, of the form `IP:port`. IPV6 addresses must be enclosed
in square brackets.  

**netaddress** | string  
Example IPV4 address: 123.456.789.0:123  
Example IPV6 address: [123::456]:789  

### Response
standard success or error response. See [standard
responses](#Standard-Responses).

## /gateway/disconnect/:*netaddress* [POST]
> curl example  

```go
curl -A "Sia-Agent" -u "":<apipassword> -X POST "localhost:9980/gateway/disconnect/123.456.789.0:9981"
```

disconnects the gateway from a peer. The peer remains in the node list.
Disconnecting from a peer does not prevent the gateway from automatically
connecting to the peer in the future.

### Path Parameters
### REQUIRED
netaddress is the address of the peer to connect to. It should be a reachable ip
address and port number, of the form `IP:port`. IPV6 addresses must be enclosed
in square brackets.  

**netaddress** | string  
Example IPV4 address: 123.456.789.0:123  
Example IPV6 address: [123::456]:789  

### Response
standard success or error response. See [standard
responses](#standard-responses).

## /gateway/blacklist [GET]
> curl example  

```go
curl -A "Sia-Agent" "localhost:9980/gateway/blacklist"
```

fetches the list of blacklisted addresses.

### JSON Response
> JSON Response Example
```go
{
"blacklist":
[
"123.123.123.123",  // string
"123.123.123.123",  // string
"123.123.123.123",  // string
],
}
```
**blacklist** | string  
blacklist is a list of blacklisted address

## /gateway/blacklist [POST]
> curl example  

```go
curl -A "Sia-Agent" -u "":<apipassword> --data '{"action":"append","addresses":["123.123.123.123","123.123.123.123","123.123.123.123"]}' "localhost:9980/gateway/blacklist"
```
```go
curl -A "Sia-Agent" -u "":<apipassword> --data '{"action":"set","addresses":[]}' "localhost:9980/gateway/blacklist"
```

performs actions on the Gateway's blacklist. There are three `actions` that can
be performed. `append` and `remove` are used for appending or removing addresses
from the Gateway's blacklist. `set` is used to define all the addresses in the
blacklist. If a list of addresses is provided with `set`, that list of addresses
will become the Gateway's blacklist, replacing any blacklist that was currently
in place. To clear the Gateway's blacklist, submit an empty list with `set`.

### Path Parameters
### REQUIRED
**action** | string  
this is the action to be performed on the blacklist. Allowed inputs are
`append`, `remove`, and `set`.

**addresses** | string  
this is a comma separated list of addresses that are to be appended to or
removed from the blacklist. If the action is `append` or `remove` this field is
required.

### Response
standard success or error response. See [standard
responses](#standard-responses).

# Host

The host provides storage from local disks to the network. The host negotiates
file contracts with remote renters to earn money for storing other users' files.
The host's endpoints expose methods for viewing and modifying host settings,
announcing to the network, and managing how files are stored on disk.

## /host [GET]
> curl example  

```go
curl -A "Sia-Agent" "localhost:9980/host"
```

fetches status information about the host.

### JSON Response
> JSON Response Example
 
```go
{
  "externalsettings": {
    "acceptingcontracts":   true,                 // boolean
    "maxdownloadbatchsize": 17825792,             // bytes
    "maxduration":          25920,                // blocks
    "maxrevisebatchsize":   17825792,             // bytes
    "netaddress":           "123.456.789.0:9982", // string
    "remainingstorage":     35000000000,          // bytes
    "sectorsize":           4194304,              // bytes
    "totalstorage":         35000000000,          // bytes
    "unlockhash":           "0123456789abcdef0123456789abcdef0123456789abcdef0123456789abcdef0123456789ab", // hash
    "windowsize":           144,  // blocks

    "collateral":    "57870370370",                     // hastings / byte / block
    "maxcollateral": "100000000000000000000000000000",  // hastings

    "contractprice":          "30000000000000000000000000", // hastings
    "downloadbandwidthprice": "250000000000000",            // hastings / byte
    "storageprice":           "231481481481",               // hastings / byte / block
    "uploadbandwidthprice":   "100000000000000",            // hastings / byte

    "revisionnumber": 0,      // int
    "version":        "1.0.0" // string
  },

  "financialmetrics": {
    "contractcount":                 2,     // int
    "contractcompensation":          "123", // hastings
    "potentialcontractcompensation": "123", // hastings

    "lockedstoragecollateral": "123", // hastings
    "lostrevenue":             "123", // hastings
    "loststoragecollateral":   "123", // hastings
    "potentialstoragerevenue": "123", // hastings
    "riskedstoragecollateral": "123", // hastings
    "storagerevenue":          "123", // hastings
    "transactionfeeexpenses":  "123", // hastings

    "downloadbandwidthrevenue":          "123", // hastings
    "potentialdownloadbandwidthrevenue": "123", // hastings
    "potentialuploadbandwidthrevenue":   "123", // hastings
    "uploadbandwidthrevenue":            "123"  // hastings
  },

  "internalsettings": {
    "acceptingcontracts":   true,                 // boolean
    "maxdownloadbatchsize": 17825792,             // bytes
    "maxduration":          25920,                // blocks
    "maxrevisebatchsize":   17825792,             // bytes
    "netaddress":           "123.456.789.0:9982", // string
    "windowsize":           144,                  // blocks
    
    "collateral":       "57870370370",                     // hastings / byte / block
    "collateralbudget": "2000000000000000000000000000000", // hastings
    "maxcollateral":    "100000000000000000000000000000",  // hastings
    
    "minbaserpcprice":           "123",                        //hastings
    "mincontractprice":          "30000000000000000000000000", // hastings
    "mindownloadbandwidthprice": "250000000000000",            // hastings / byte
    "minsectoraccessprice":      "123",                        //hastings
    "minstorageprice":           "231481481481",               // hastings / byte / block
    "minuploadbandwidthprice":   "100000000000000"             // hastings / byte

    "ephemeralaccountexpiry":     "604800",                          // seconds
    "maxephemeralaccountbalance": "2000000000000000000000000000000", // hastings
    "maxephemeralaccountrisk":    "2000000000000000000000000000000", // hastings
  },

  "networkmetrics": {
    "downloadcalls":     0,   // int
    "errorcalls":        1,   // int
    "formcontractcalls": 2,   // int
    "renewcalls":        3,   // int
    "revisecalls":       4,   // int
    "settingscalls":     5,   // int
    "unrecognizedcalls": 6    // int
  },

  "connectabilitystatus": "checking", // string
  "workingstatus":        "checking"  // string
  "publickey": {
    "algorithm": "ed25519", // string
    "key":       "RW50cm9weSBpc24ndCB3aGF0IGl0IHVzZWQgdG8gYmU=" // string
  },
}
```
**externalsettings**    
The settings that get displayed to untrusted nodes querying the host's status.  
  
**acceptingcontracts** | boolean  
Whether or not the host is accepting new contracts.  

**maxdownloadbatchsize** | bytes  
The maximum size of a single download request from a renter. Each download
request has multiple round trips of communication that exchange money. Larger
batch sizes mean fewer round trips, but more financial risk for the host - the
renter can get a free batch when downloading by refusing to provide a signature.


**maxduration** | blocks  
The maximum duration that a host will allow for a file contract. The host
commits to keeping files for the full duration under the threat of facing a
large penalty for losing or dropping data before the duration is complete. The
storage proof window of an incoming file contract must end before the current
height + maxduration.  

**maxrevisebatchsize** | bytes  
The maximum size of a single batch of file contract revisions. The renter can
perform DoS attacks on the host by uploading a batch of data then refusing to
provide a signature to pay for the data. The host can reduce this exposure by
limiting the batch size. Larger batch sizes allow for higher throughput as there
is significant communication overhead associated with performing a batch upload.


**netaddress** | string  
The IP address or hostname (including port) that the host should be contacted
at.  

**remainingstorage** | bytes  
The amount of unused storage capacity on the host in bytes. It should be noted
that the host can lie.  

**sectorsize** | bytes  
The smallest amount of data in bytes that can be uploaded or downloaded when
performing calls to the host.  

**totalstorage** | bytes  
The total amount of storage capacity on the host. It should be noted that the
host can lie.  

**unlockhash** | hash  
The unlock hash is the address at which the host can be paid when forming file
contracts.  

**windowsize** | blocks  
The storage proof window is the number of blocks that the host has to get a
storage proof onto the blockchain. The window size is the minimum size of window
that the host will accept in a file contract.  

**collateral** | hastings / byte / block  
The maximum amount of money that the host will put up as collateral for storage
that is contracted by the renter.  

**maxcollateral** | hastings  
The maximum amount of collateral that the host will put into a single file
contract.  

**contractprice** | hastings  
The price that a renter has to pay to create a contract with the host. The
payment is intended to cover transaction fees for the file contract revision and
the storage proof that the host will be submitting to the blockchain.  

**downloadbandwidthprice** | hastings / byte  
The price that a renter has to pay when downloading data from the host.  

**storageprice** | hastings / byte / block  
The price that a renter has to pay to store files with the host.  

**uploadbandwidthprice** | hastings / byte  
The price that a renter has to pay when uploading data to the host.  

**revisionnumber** | int  
The revision number indicates to the renter what iteration of settings the host
is currently at. Settings are generally signed. If the renter has multiple
conflicting copies of settings from the host, the renter can expect the one with
the higher revision number to be more recent.  

**version** | string  
The version of external settings being used. This field helps coordinate updates
while preserving compatibility with older nodes.  

**financialmetrics**    
The financial status of the host.  
  
**contractcount** | int  
Number of open file contracts.  

**contractcompensation** | hastings  
The amount of money that renters have given to the host to pay for file
contracts. The host is required to submit a file contract revision and a storage
proof for every file contract that gets created, and the renter pays for the
miner fees on  these objects.  

**potentialcontractcompensation** | hastings  
The amount of money that renters have given to the host to pay for file
contracts which have not been confirmed yet. The potential compensation becomes
compensation after the storage proof is submitted.  

**lockedstoragecollateral** | hastings  
The amount of storage collateral which the host has tied up in file contracts.
The host has to commit collateral to a file contract even if there is no
storage, but the locked collateral will be returned even if the host does not
submit a storage proof - the collateral is not at risk, it is merely set aside
so that it can be put at risk later.  

**lostrevenue** | hastings  
The amount of revenue, including storage revenue and bandwidth revenue, that has
been lost due to failed file contracts and failed storage proofs.  

**loststoragecollateral** | hastings  
The amount of collateral that was put up to protect data which has been lost due
to failed file contracts and missed storage proofs.  

**potentialstoragerevenue** | hastings  
The amount of revenue that the host stands to earn if all storage proofs are
submitted correctly and in time.

**riskedstoragecollateral** | hastings  
The amount of money that the host has risked on file contracts. If the host
starts missing storage proofs, the host can forfeit up to this many coins. In
the event of a missed storage proof, locked storage collateral gets returned,
but risked storage collateral does not get returned.  

**storagerevenue** | hastings  
The amount of money that the host has earned from storing data. This money has
been locked down by successful storage proofs.  

**transactionfeeexpenses** | hastings  
The amount of money that the host has spent on transaction fees when submitting
host announcements, file contract revisions, and storage proofs.  

**downloadbandwidthrevenue** | hastings  
The amount of money that the host has made from renters downloading their files.
This money has been locked in by successsful storage proofs.  

**potentialdownloadbandwidthrevenue** | hastings  
The amount of money that the host stands to make from renters that downloaded
their files. The host will only realize this revenue if the host successfully
submits storage proofs for the related file contracts.  

**potentialuploadbandwidthrevenue** | hastings  
The amount of money that the host stands to make from renters that uploaded
files. The host will only realize this revenue if the host successfully submits
storage proofs for the related file contracts.  

**uploadbandwidthrevenue** | hastings  
The amount of money that the host has made from renters uploading their files.
This money has been locked in by successful storage proofs.  

**internalsettings**    
The settings of the host. Most interactions between the user and the host occur
by changing the internal settings.  

**acceptingcontracts** | boolean  
When set to true, the host will accept new file contracts if the terms are
reasonable. When set to false, the host will not accept new file contracts at
all.  

**maxdownloadbatchsize** | bytes  
The maximum size of a single download request from a renter. Each download
request has multiple round trips of communication that exchange money. Larger
batch sizes mean fewer round trips, but more financial risk for the host - the
renter can get a free batch when downloading by refusing to provide a signature.


**maxduration** | blocks  
The maximum duration of a file contract that the host will accept. The storage
proof window must end before the current height + maxduration.  

**maxrevisebatchsize** | bytes  
The maximum size of a single batch of file contract revisions. The renter can
perform DoS attacks on the host by uploading a batch of data then refusing to
provide a signature to pay for the data. The host can reduce this exposure by
limiting the batch size. Larger batch sizes allow for higher throughput as there
is significant communication overhead associated with performing a batch upload.


**netaddress** | string  
The IP address or hostname (including port) that the host should be contacted
at. If left blank, the host will automatically figure out its ip address and use
that. If given, the host will use the address given.  

**windowsize** | blocks  
The storage proof window is the number of blocks that the host has to get a
storage proof onto the blockchain. The window size is the minimum size of window
that the host will accept in a file contract.  

**collateral** | hastings / byte / block  
The maximum amount of money that the host will put up as collateral per byte per
block of storage that is contracted by the renter.  

**collateralbudget** | hastings  
The total amount of money that the host will allocate to collateral across all
file contracts.  

**maxcollateral** | hastings  
The maximum amount of collateral that the host will put into a single file
contract.

**minbaserpcprice** | hastings  
The minimum price that the host will demand from a renter for interacting with
the host. This is charged for every interaction a renter has with a host to pay
for resources consumed during the interaction. It is added to the
`mindownloadbandwidthprice` and `minuploadbandwidthprice` when uploading or
downloading files from the host.

**mincontractprice** | hastings  
The minimum price that the host will demand from a renter when forming a
contract. Typically this price is to cover transaction fees on the file contract
revision and storage proof, but can also be used if the host has a low amount of
collateral. The price is a minimum because the host may automatically adjust the
price upwards in times of high demand.  

**mindownloadbandwidthprice** | hastings / byte  
The minimum price that the host will demand from a renter when the renter is
downloading data. If the host is saturated, the host may increase the price from
the minimum.

**minsectoraccessprice** | hastings  
The minimum price that the host will demand from a renter for accessing a sector
of data on disk. Since the host has to read at least a full 4MB sector from disk
regardless of how much the renter intends to download this is charged to pay for
the physical disk resources the host uses. It is multiplied by the number of
sectors read then added to the `mindownloadbandwidthprice` when downloading a
file.

**minstorageprice** | hastings / byte / block  
The minimum price that the host will demand when storing data for extended
periods of time. If the host is low on space, the price of storage may be set
higher than the minimum.  

**minuploadbandwidthprice** | hastings / byte  
The minimum price that the host will demand from a renter when the renter is
uploading data. If the host is saturated, the host may increase the price from
the minimum.  

**ephemeralaccountexpiry** | seconds  
The  maximum amount of time an ephemeral account can be inactive before it is
considered to be expired and gets deleted. After an account has expired, the
account owner has no way of retrieving the funds. Setting this value to 0 means
ephemeral accounts never expire, regardless of how long they have been inactive.

**maxephemeralaccountbalance** | hastings  
The maximum amount of money that the host will allow a user to deposit into a
single ephemeral account.

**maxephemeralaccountrisk** | hastings  
To increase performance, the host will allow a user to withdraw from an
ephemeral account without requiring the user to wait until the host has
persisted the updated ephemeral account balance to complete a transaction. This
means that the user can perform actions such as downloads with significantly
less latency. This also means that if the host loses power at that exact moment,
the host will forget that the user has spent money and the user will be able to
spend that money again.

maxephemeralaccountrisk is the maximum amount of money that the host is willing
to risk to a system failure. The account manager will keep track of the total
amount of money that has been withdrawn, but has not yet been persisted to disk.
If a user's withdrawal would put the host over the maxephemeralaccountrisk, the
host will wait to complete the user's transaction until it has persisted the
widthdrawal, to prevent the host from having too much money at risk.

Note that money is only at risk if the host experiences an unclean shutdown
while in the middle of a transaction with a user, and generally the amount at
risk will be minuscule unless the host experiences an unclean shutdown while in
the middle of many transactions with many users at once. This value should be
larger than maxephemeralaccountbalance but does not need to be significantly
larger.

**networkmetrics**    
Information about the network, specifically various ways in which renters have
contacted the host.  

**downloadcalls** | int  
The number of times that a renter has attempted to download something from the
host.  

**errorcalls** | int  
The number of calls that have resulted in errors. A small number of errors are
expected, but a large number of errors indicate either buggy software or
malicious network activity. Usually buggy software.  

**formcontractcalls** | int  
The number of times that a renter has tried to form a contract with the host.  

**renewcalls** | int  
The number of times that a renter has tried to renew a contract with the host.  

**revisecalls** | int  
The number of times that the renter has tried to revise a contract with the
host.  

**settingscalls** | int  
The number of times that a renter has queried the host for the host's settings.
The settings include the price of bandwidth, which is a price that can adjust
every few minutes. This value is usually very high compared to the others.  

**unrecognizedcalls** | int  
The number of times that a renter has attempted to use an unrecognized call.
Larger numbers typically indicate buggy software.  

**connectabilitystatus** | string  
connectabilitystatus is one of "checking", "connectable", or "not connectable",
and indicates if the host can connect to itself on its configured NetAddress.  

**workingstatus** | string  
workingstatus is one of "checking", "working", or "not working" and indicates if
the host is being actively used by renters.  

**publickey** | SiaPublicKey  
Public key used to identify the host.  

## /host [POST]
> curl example  

```go
curl -A "Sia-Agent" -u "":<apipassword> -X POST "localhost:9980/host?acceptingcontracts=true&maxduration=12096&windowsize=1008"
```

Configures hosting parameters. All parameters are optional; unspecified
parameters will be left unchanged.

### Query String Parameters
### OPTIONAL
**acceptingcontracts** | boolean  
When set to true, the host will accept new file contracts if the terms are
reasonable. When set to false, the host will not accept new file contracts at
all.  

**maxdownloadbatchsize** | bytes  
The maximum size of a single download request from a renter. Each download
request has multiple round trips of communication that exchange money. Larger
batch sizes mean fewer round trips, but more financial risk for the host - the
renter can get a free batch when downloading by refusing to provide a signature.


**maxduration** | blocks  
The maximum duration of a file contract that the host will accept. The storage
proof window must end before the current height + maxduration.  

**maxrevisebatchsize** | bytes  
The maximum size of a single batch of file contract revisions. The renter can
perform DoS attacks on the host by uploading a batch of data then refusing to
provide a signature to pay for the data. The host can reduce this exposure by
limiting the batch size. Larger batch sizes allow for higher throughput as there
is significant communication overhead associated with performing a batch upload.


**netaddress** | string  
The IP address or hostname (including port) that the host should be contacted
at. If left blank, the host will automatically figure out its ip address and use
that. If given, the host will use the address given.  

**windowsize** | blocks  
// The storage proof window is the number of blocks that the host has to get a
storage proof onto the blockchain. The window size is the minimum size of window
that the host will accept in a file contract.

**collateral** | hastings / byte / block  
The maximum amount of money that the host will put up as collateral per byte per
block of storage that is contracted by the renter.  

**collateralbudget** | hastings  
The total amount of money that the host will allocate to collateral across all
file contracts.  

**maxcollateral** | hastings  
The maximum amount of collateral that the host will put into a single file
contract.  

**minbaserpcprice** | hastings  
The minimum price that the host will demand from a renter for interacting with
the host. This is charged for every interaction a renter has with a host to pay
for resources consumed during the interaction. It is added to the
`mindownloadbandwidthprice` and `minuploadbandwidthprice` when uploading or
downloading files from the host.

**mincontractprice** | hastings  
The minimum price that the host will demand from a renter when forming a
contract. Typically this price is to cover transaction fees on the file contract
revision and storage proof, but can also be used if the host has a low amount of
collateral. The price is a minimum because the host may automatically adjust the
price upwards in times of high demand.  

**minsectoraccessprice** | hastings  
The minimum price that the host will demand from a renter for accessing a sector
of data on disk. Since the host has to read at least a full 4MB sector from disk
regardless of how much the renter intends to download this is charged to pay for
the physical disk resources the host uses. It is multiplied by the number of
sectors read then added to the `mindownloadbandwidthprice` when downloading a
file.

**mindownloadbandwidthprice** | hastings / byte  
The minimum price that the host will demand from a renter when the renter is
downloading data. If the host is saturated, the host may increase the price from
the minimum.  

**minstorageprice** | hastings / byte / block  
The minimum price that the host will demand when storing data for extended
periods of time. If the host is low on space, the price of storage may be set
higher than the minimum.  

**minuploadbandwidthprice** | hastings / byte  
The minimum price that the host will demand from a renter when the renter is
uploading data. If the host is saturated, the host may increase the price from
the minimum.  

**maxephemeralaccountbalance** | hastings  
The maximum amount of money that the host will allow a user to deposit into a
single ephemeral account.

**maxephemeralaccountrisk** | hastings  
To increase performance, the host will allow a user to withdraw from an
ephemeral account without requiring the user to wait until the host has
persisted the updated ephemeral account balance to complete a transaction. This
means that the user can perform actions such as downloads with significantly
less latency. This also means that if the host loses power at that exact moment,
the host will forget that the user has spent money and the user will be able to
spend that money again.

maxephemeralaccountrisk is the maximum amount of money that the host is willing
to risk to a system failure. The account manager will keep track of the total
amount of money that has been withdrawn, but has not yet been persisted to disk.
If a user's withdrawal would put the host over the maxephemeralaccountrisk, the
host will wait to complete the user's transaction until it has persisted the
widthdrawal, to prevent the host from having too much money at risk.

Note that money is only at risk if the host experiences an
unclean shutdown while in the middle of a transaction with a user, and generally
the amount at risk will be minuscule unless the host experiences an unclean
shutdown while in the middle of many transactions with many users at once. This
value should be larger than 'maxephemeralaccountbalance but does not need to be
significantly larger.

### Response

standard success or error response. See [standard
responses](#standard-responses).

## /host/announce [POST]
> curl example  

```go
curl -A "Sia-Agent" -u "":<apipassword> -X POST "localhost:9980/host/announce"
```
> curl example with a custom netaddress

```go
curl -A "Sia-Agent" -u "":<apipassword> -X POST "localhost:9980/host/announce?netaddress=siahost.example.net"
```

Announce the host to the network as a source of storage. Generally only needs to
be called once.

Note that even after the host has been announced, it will not accept new
contracts unless configured to do so. To configure the host to accept contracts,
see [/host](## /host [POST]).

### Query String Parameters
### OPTIONAL
**netaddress string** | string  
The address to be announced. If no address is provided, the automatically
discovered address will be used instead.  

### Response

standard success or error response. See [standard
responses](#Standard-Responses).

## /host/contracts [GET]
> curl example  

```go
curl -A "Sia-Agent" "localhost:9980/host/contracts"
```


Get contract information from the host database. This call will return all
storage obligations on the host. Its up to the caller to filter the contracts
based on their needs.

### JSON Response
> JSON Response Example
 
```go
{
  "contracts": [
    {
      "contractcost":             "1234",             // hastings
      "datasize":                 500000,             // bytes
      "lockedcollateral":         "1234",             // hastings
      "obligationid": "fff48010dcbbd6ba7ffd41bc4b25a3634ee58bbf688d2f06b7d5a0c837304e13", // hash
      "potentialdownloadrevenue": "1234",             // hastings
      "potentialstoragerevenue":  "1234",             // hastings
      "potentialuploadrevenue":   "1234",             // hastings
      "riskedcollateral":         "1234",             // hastings
      "sectorrootscount":         2,                  // int
      "transactionfeesadded":     "1234",             // hastings
      "expirationheight":         123456,             // blocks
      "negotiationheight":        123456,             // blocks
      "proofdeadline":            123456,             // blocks
      "obligationstatus":         "obligationFailed", // string
      "originconfirmed":          true,               // boolean
      "proofconfirmed":           true,               // boolean
      "proofconstructed":         true,               // boolean
      "revisionconfirmed":        false,              // boolean
      "revisionconstructed":      false,              // boolean
    }
  ]
}
```
**contractcost** | hastings  
Amount in hastings to cover the transaction fees for this storage obligation.

**datasize** | bytes  
Size of the data that is protected by the contract.

**lockedcollateral** | hastings  
Amount that is locked as collateral for this storage obligation.

**obligationid** | hash  
Id of the storageobligation, which is defined by the file contract id of the
file contract that governs the storage obligation.

**potentialdownloadrevenue** | hastings  
Potential revenue for downloaded data that the host will receive upon successful
completion of the obligation.

**potentialstoragerevenue** | hastings  
Potential revenue for storage of data that the host will receive upon successful
completion of the obligation.

**potentialuploadrevenue** | hastings  
Potential revenue for uploaded data that the host will receive upon successful
completion of the obligation.

**riskedcollateral** | hastings  
Amount that the host might lose if the submission of the storage proof is not
successful.

**sectorrootscount** | int  
Number of sector roots.

**transactionfeesadded** | hastings  
Amount for transaction fees that the host added to the storage obligation.

**expirationheight** | blockheight  
Expiration height is the height at which the storage obligation expires.

**negotiationheight** | blockheight  
Negotiation height is the height at which the storage obligation was negotiated.

**proofdeadline** | blockheight  
The proof deadline is the height by which the storage proof must be submitted.

**obligationstatus** | string  
Status of the storage obligation. There are 4 different statuses:
 - `obligationFailed`:  the storage obligation failed, potential revenues and
   risked collateral are lost
 - `obligationRejected`:  the storage obligation was never started, no revenues
   gained or lost
 - `obligationSucceeded`: the storage obligation was completed, revenues were
   gained
 - `obligationUnresolved`:  the storage obligation has an uninitialized value.
   When the **proofdeadline** is in the past this might be a stale obligation.

**originconfirmed** | hash  
Origin confirmed indicates whether the file contract was seen on the blockchain
for this storage obligation.

**proofconfirmed** | boolean  
Proof confirmed indicates whether there was a storage proof seen on the
blockchain for this storage obligation.

**proofconstructed** | boolean  
The host has constructed a storage proof

**revisionconfirmed** | boolean  
Revision confirmed indicates whether there was a file contract revision seen on
the blockchain for this storage obligation.

**revisionconstructed** | boolean  
Revision constructed indicates whether there was a file contract revision
constructed for this storage obligation.

## /host/storage [GET]
> curl example  

```go
curl -A "Sia-Agent" "localhost:9980/host/storage"
```

Gets a list of folders tracked by the host's storage manager.

### JSON Response
> JSON Response Example
 
```go
{
  "folders": [
    {
      "path":              "/home/foo/bar", // string
      "capacity":          50000000000,     // bytes
      "capacityremaining": 100000,          // bytes

      "failedreads":      0,  // int
      "failedwrites":     1,  // int
      "successfulreads":  2,  // int
      "successfulwrites": 3,  // int
    }
  ]
}
```
**path** | string  
Absolute path to the storage folder on the local filesystem.  

**capacity** | bytes  
Maximum capacity of the storage folder in bytes. The host will not store more
than this many bytes in the folder. This capacity is not checked against the
drive's remaining capacity. Therefore, you must manually ensure the disk has
sufficient capacity for the folder at all times. Otherwise you risk losing
renter's data and failing storage proofs.  

**capacityremaining** | bytes  
Unused capacity of the storage folder in bytes.  

**failedreads, failedwrites** | int  
Number of failed disk read & write operations. A large number of failed reads or
writes indicates a problem with the filesystem or drive's hardware.  

**successfulreads, successfulwrites** | int  
Number of successful read & write operations.  

## /host/storage/folders/add [POST]
> curl example  

```go
curl -A "Sia-Agent" -u "":<apipassword> --data "path=foo/bar&size=1000000000000" "localhost:9980/host/storage/folders/add"
```

adds a storage folder to the manager. The manager may not check that there is
enough space available on-disk to support as much storage as requested

### Storage Folder Limits
A host can only have 65536 storage folders in total which have to be between 256
MiB and 16 PiB in size

### Query String Parameters
### REQUIRED
**path** | string  
Local path on disk to the storage folder to add.  

**size** | bytes  
Initial capacity of the storage folder. This value isn't validated so it is
possible to set the capacity of the storage folder greater than the capacity of
the disk. Do not do this.  

### Response

standard success or error response. See [standard
responses](#standard-responses).

## /host/storage/folders/remove [POST]
> curl example  

```go
curl -A "Sia-Agent" -u "":<apipassword> --data "path=foo/bar&force=false" "localhost:9980/host/storage/folders/remove"
```

Remove a storage folder from the manager. All storage on the folder will be
moved to other stoarge folders, meaning that no data will be lost. If the
manager is unable to save data, an error will be returned and the operation will
be stopped.

### Query String Parameters
### REQUIRED
**path** | string  
Local path on disk to the storage folder to removed.  

### OPTIONAL
**force** | boolean  
If `force` is true, the storage folder will be removed even if the data in the
storage folder cannot be moved to other storage folders, typically because they
don't have sufficient capacity. If `force` is true and the data cannot be moved,
data will be lost.  

### Response

standard success or error response. See [standard
responses](#standard-responses).

## /host/storage/folders/resize [POST]
> curl example  

```go
curl -A "Sia-Agent" -u "":<apipassword> --data "path=foo/bar&newsize=1000000000000" "localhost:9980/host/storage/folders/resize"
```

Grows or shrinks a storage file in the manager. The manager may not check that
there is enough space on-disk to support growing the storasge folder, but should
gracefully handle running out of space unexpectedly. When shrinking a storage
folder, any data in the folder that needs to be moved will be placed into other
storage folders, meaning that no data will be lost. If the manager is unable to
migrate the data, an error will be returned and the operation will be stopped.

### Storage Folder Limits
See [/host/storage/folders/add](#host-storage-folders-add-post)

### Query String Parameters
### REQUIRED
**path** | string  
Local path on disk to the storage folder to resize.  

**newsize** | bytes  
Desired new size of the storage folder. This will be the new capacity of the
storage folder.  

### Response

standard success or error response. See [standard
responses](#standard-responses).

## /host/storage/sectors/delete/:*merkleroot* [POST]
> curl example  

```go
curl -A "Sia-Agent" -u "":<apipassword> -X POST "localhost:9980/host/storage/sectors/delete/[merkleroot]"
```

Deletes a sector, meaning that the manager will be unable to upload that sector
and be unable to provide a storage proof on that sector. This endpoint is for
removing the data entirely, and will remove instances of the sector appearing at
all heights. The primary purpose is to comply with legal requests to remove
data.

### Path Parameters
### REQUIRED
**merkleroot** | merkleroot  
Merkleroot of the sector to delete.  

### Response

standard success or error response. See [standard
responses](#standard-responses).

## /host/estimatescore [GET]
> curl example  

```go
curl -A "Sia-Agent" "localhost:9980/host/estimatescore"
```

Returns the estimated HostDB score of the host using its current settings,
combined with the provided settings.

### Query String Parameters
### OPTIONAL
See [host internal settings](#internalsettings)
 - acceptingcontracts   
 - maxdownloadbatchsize 
 - maxduration          
 - maxrevisebatchsize   
 - netaddress           
 - windowsize           
 - collateral        
 - collateralbudget 
 - maxcollateral    
 - mincontractprice          
 - mindownloadbandwidthprice  
 - minstorageprice            
 - minuploadbandwidthprice
 - ephemeralaccountexpiry    
 - maxephemeralaccountbalance
 - maxephemeralaccountrisk

### JSON Response
> JSON Response Example

```go
{
  "estimatedscore": "123456786786786786786786786742133",  // big int
  "conversionrate": 95  // float64
}
```
**estimatedscore** | big int  
estimatedscore is the estimated HostDB score of the host given the settings
passed to estimatescore.  
  
**conversionrate** | float64  
conversionrate is the likelihood given the settings passed to estimatescore that
the host will be selected by renters forming contracts.  

# Host DB

The hostdb maintains a database of all hosts known to the network. The database
identifies hosts by their public key and keeps track of metrics such as price.

## /hostdb [GET]
> curl example  

```go
curl -A "Sia-Agent" "localhost:9980/hostdb"
```

Shows some general information about the state of the hostdb.

### JSON Response
> JSON Response Example
 
```go
{
    "initialscancomplete": false  // boolean
}
```
**initialscancomplete** | boolean  
indicates if all known hosts have been scanned at least once.

## /hostdb/active [GET]
> curl example  

```go
curl -A "Sia-Agent" "localhost:9980/hostdb/active"
```

lists all of the active hosts known to the renter, sorted by preference.

### Query String Parameters
### OPTIONAL
**numhosts** | int  
Number of hosts to return. The actual number of hosts returned may be less if
there are insufficient active hosts. Optional, the default is all active hosts.


### JSON Response
> JSON Response Example
 
```go
{
  "hosts": [
        {
      "acceptingcontracts":     true,                 // boolean
      "maxdownloadbatchsize":   17825792,             // bytes
      "maxduration":            25920,                // blocks
      "maxrevisebatchsize":     17825792,             // bytes
      "netaddress":             "123.456.789.0:9982"  // string 
      "remainingstorage":       35000000000,          // bytes
      "sectorsize":             4194304,              // bytes
      "totalstorage":           35000000000,          // bytes
      "unlockhash": "0123456789abcdef0123456789abcdef0123456789abcdef0123456789abcdef0123456789ab", // hash
      "windowsize":             144,                            // blocks
      "collateral":             "20000000000"                   // hastings / byte / block
      "maxcollateral":          "1000000000000000000000000000"  // hastings
      "contractprice":          "1000000000000000000000000"     // hastings
      "downloadbandwidthprice": "35000000000000"                // hastings / byte
      "storageprice":           "14000000000"                   // hastings / byte / block
      "uploadbandwidthprice":   "3000000000000"                 // hastings / byte
      "revisionnumber":         12733798,                       // int
      "version":                "1.3.4"                         // string
      "firstseen":              160000,                         // blocks
      "historicdowntime":       0,                              // nanoseconds
      "historicuptime":         41634520900246576,              // nanoseconds
      "scanhistory": [
        {
          "success": true,  // boolean
          "timestamp": "2018-09-23T08:00:00.000000000+04:00"  // unix timestamp
        },
        {
          "success": true,  // boolean
          "timestamp": "2018-09-23T06:00:00.000000000+04:00"  // unix timestamp
        },
        {
          "success": true,  // boolean// boolean
          "timestamp": "2018-09-23T04:00:00.000000000+04:00"  // unix timestamp
        }
      ],
      "historicfailedinteractions":     0,      // int
      "historicsuccessfulinteractions": 5,      // int
      "recentfailedinteractions":       0,      // int
      "recentsuccessfulinteractions":   0,      // int
      "lasthistoricupdate":             174900, // blocks
      "ipnets": [
        "1.2.3.0",  // string
        "2.1.3.0"   // string
      ],
      "lastipnetchange": "2015-01-01T08:00:00.000000000+04:00", // unix timestamp
      "publickey": {
        "algorithm": "ed25519", // string
        "key":       "RW50cm9weSBpc24ndCB3aGF0IGl0IHVzZWQgdG8gYmU=" // string
      },
      "publickeystring": "ed25519:1234567890abcdef1234567890abcdef1234567890abcdef1234567890abcdef",  // string
      "filtered": false, // boolean
    }
  ]
}
```

**hosts**  
**acceptingcontracts** | boolean  
true if the host is accepting new contracts.  

**maxdownloadbatchsize** | bytes  
Maximum number of bytes that the host will allow to be requested by a single
download request.  

**maxduration** | blocks  
Maximum duration in blocks that a host will allow for a file contract. The host
commits to keeping files for the full duration under the threat of facing a
large penalty for losing or dropping data before the duration is complete. The
storage proof window of an incoming file contract must end before the current
height + maxduration.  

There is a block approximately every 10 minutes. e.g. 1 day = 144 blocks  

**maxrevisebatchsize** | bytes  
Maximum size in bytes of a single batch of file contract revisions. Larger batch
sizes allow for higher throughput as there is significant communication overhead
associated with performing a batch upload.  

**netaddress** | sting  
Remote address of the host. It can be an IPv4, IPv6, or hostname, along with the
port. IPv6 addresses are enclosed in square brackets.  

**remainingstorage** | bytes  
Unused storage capacity the host claims it has.  

**sectorsize** | bytes  
Smallest amount of data in bytes that can be uploaded or downloaded to or from
the host.  

**totalstorage** | bytes  
Total amount of storage capacity the host claims it has.  

**unlockhash** | hash  
Address at which the host can be paid when forming file contracts.  

**windowsize** | blocks  
A storage proof window is the number of blocks that the host has to get a
storage proof onto the blockchain. The window size is the minimum size of window
that the host will accept in a file contract.  

**collateral** | hastings / byte / block  
The maximum amount of money that the host will put up as collateral for storage
that is contracted by the renter.  

**maxcollateral** | hastings  
The maximum amount of collateral that the host will put into a single file
contract.  

**contractprice** | hastings  
The price that a renter has to pay to create a contract with the host. The
payment is intended to cover transaction fees for the file contract revision and
the storage proof that the host will be submitting to the blockchain.  

**downloadbandwidthprice** | hastings / byte  
The price that a renter has to pay when downloading data from the host.  

**storageprice** | hastings / byte / block  
The price that a renter has to pay to store files with the host.  

**uploadbandwidthprice** | hastings / byte  
The price that a renter has to pay when uploading data to the host.  

**revisionnumber** | int  
The revision number indicates to the renter what iteration of settings the host
is currently at. Settings are generally signed. If the renter has multiple
conflicting copies of settings from the host, the renter can expect the one with
the higher revision number to be more recent.  

**version** | string  
The version of the host.  

**firstseen** | blocks  
Firstseen is the last block height at which this host was announced.  

**historicdowntime** | nanoseconds  
Total amount of time the host has been offline.  

**historicuptime** | nanoseconds  
Total amount of time the host has been online.  

**scanhistory** Measurements that have been taken on the host. The most recent
measurements are kept in full detail.  

**historicfailedinteractions** | int  
Number of historic failed interactions with the host.  

**historicsuccessfulinteractions** | int Number of historic successful
interactions with the host.  

**recentfailedinteractions** | int  
Number of recent failed interactions with the host.  

**recentsuccessfulinteractions** | int  
Number of recent successful interactions with the host.  

**lasthistoricupdate** | blocks  
The last time that the interactions within scanhistory have been compressed into
the historic ones.  

**ipnets**  
List of IP subnet masks used by the host. For IPv4 the /24 and for IPv6 the /54
subnet mask is used. A host can have either one IPv4 or one IPv6 subnet or one
of each. E.g. these lists are valid: [ "IPv4" ], [ "IPv6" ] or [ "IPv4", "IPv6"
]. The following lists are invalid: [ "IPv4", "IPv4" ], [ "IPv4", "IPv6", "IPv6"
]. Hosts with an invalid list are ignored.  

**lastipnetchange** | date  
The last time the list of IP subnet masks was updated. When equal subnet masks
are found for different hosts, the host that occupies the subnet mask for a
longer time is preferred.  

**publickey** | SiaPublicKey  
Public key used to identify and verify hosts.  

**algorithm** | string  
Algorithm used for signing and verification. Typically "ed25519".  

**key** | hash  
Key used to verify signed host messages.  

**publickeystring** | string  
The string representation of the full public key, used when calling
/hostdb/hosts.  

**filtered** | boolean  
Indicates if the host is currently being filtered from the HostDB

## /hostdb/all [GET]
> curl example  

```go
curl -A "Sia-Agent" "localhost:9980/hostdb/all"
```

Lists all of the hosts known to the renter. Hosts are not guaranteed to be in
any particular order, and the order may change in subsequent calls.

### JSON Response 
Response is the same as [`/hostdb/active`](#hosts)

## /hostdb/hosts/:*pubkey* [GET]
> curl example  

```go
curl -A "Sia-Agent" "localhost:9980/hostdb/hosts/ed25519:8a95848bc71e9689e2f753c82c35dc47a1d62867f77c0113ebb6fa5b51723215"
```

fetches detailed information about a particular host, including metrics
regarding the score of the host within the database. It should be noted that
each renter uses different metrics for selecting hosts, and that a good score on
in one hostdb does not mean that the host will be successful on the network
overall.

### Path Parameters
> curl example  

```go
curl -A "Sia-Agent" "localhost:9980/hostdb/hosts/<pubkey>"
```
### REQUIRED
**pubkey**  
The public key of the host. Each public key identifies a single host.  

Example Pubkey:
ed25519:1234567890abcdef1234567890abcdef1234567890abcdef1234567890abcdef  

### JSON Response 
> JSON Response Example
 
```go
{
  "entry": {
    // same as hosts
  },
  "scorebreakdown": {
    "score":                      1,        // big int
    "conversionrate":             9.12345,  // float64
    "ageadjustment":              0.1234,   // float64
    "burnadjustment":             0.1234,   // float64
    "collateraladjustment":       23.456,   // float64
  "durationadjustment":         1,        // float64
    "interactionadjustment":      0.1234,   // float64
    "priceadjustment":            0.1234,   // float64
    "storageremainingadjustment": 0.1234,   // float64
    "uptimeadjustment":           0.1234,   // float64
    "versionadjustment":          0.1234,   // float64
  }
}
```
Response is the same as [`/hostdb/active`](#hosts) with the additional of the
**scorebreakdown**

**scorebreakdown**  
A set of scores as determined by the renter. Generally, the host's final score
is all of the values multiplied together. Modified renters may have additional
criteria that they use to judge a host, or may ignore certin criteia. In
general, these fields should only be used as a loose guide for the score of a
host, as every renter sees the world differently and uses different metrics to
evaluate hosts.  

**score** | big int  
The overall score for the host. Scores are entriely relative, and are consistent
only within the current hostdb. Between different machines, different
configurations, and different versions the absolute scores for a given host can
be off by many orders of magnitude. When displaying to a human, some form of
normalization with respect to the other hosts (for example, divide all scores by
the median score of the hosts) is recommended.  

**conversionrate** | float64  
conversionrate is the likelihood that the host will be selected by renters
forming contracts.  

**ageadjustment** | float64  
The multiplier that gets applied to the host based on how long it has been a
host. Older hosts typically have a lower penalty.  

**burnadjustment** | float64  
The multiplier that gets applied to the host based on how much proof-of-burn the
host has performed. More burn causes a linear increase in score.  

**collateraladjustment** | float64  
The multiplier that gets applied to a host based on how much collateral the host
is offering. More collateral is typically better, though above a point it can be
detrimental.  

**durationadjustment** | float64  
The multiplier that gets applied to a host based on the max duration it accepts
for file contracts. Typically '1' for hosts with an acceptable max duration, and
'0' for hosts that have a max duration which is not long enough.

**interactionadjustment** | float64  
The multipler that gets applied to a host based on previous interactions with
the host. A high ratio of successful interactions will improve this hosts score,
and a high ratio of failed interactions will hurt this hosts score. This
adjustment helps account for hosts that are on unstable connections, don't keep
their wallets unlocked, ran out of funds, etc.  

**pricesmultiplier** | float64  
The multiplier that gets applied to a host based on the host's price. Lower
prices are almost always better. Below a certain, very low price, there is no
advantage.  

**storageremainingadjustment** | float64  
The multiplier that gets applied to a host based on how much storage is
remaining for the host. More storage remaining is better, to a point.  

**uptimeadjustment** | float64  
The multiplier that gets applied to a host based on the uptime percentage of the
host. The penalty increases extremely quickly as uptime drops below 90%.  

**versionadjustment** | float64  
The multiplier that gets applied to a host based on the version of Sia that they
are running. Versions get penalties if there are known bugs, scaling
limitations, performance limitations, etc. Generally, the most recent version is
always the one with the highest score.  

## /hostdb/filtermode [GET]
> curl example  

```go
curl -A "Sia-Agent" --user "":<apipassword> "localhost:9980/hostdb/filtermode"
```  
Returns the current filter mode of the hostDB and any filtered hosts.

### JSON Response 
> JSON Response Example
 
```go
{
  "filtermode": "blacklist",  // string
  "hosts":
    [
      "ed25519:122218260fb74b20a8be3000ad56a931f7461ea990a6dc5676c31bdf65fc668f"  // string
    ]
}

```
**filtermode** | string  
Can be either whitelist, blacklist, or disable.  

**hosts** | array of strings  
Comma separated pubkeys.  

## /hostdb/filtermode [POST]
> curl example  

```go
curl -A "Sia-Agent" --user "":<apipassword> --data '{"filtermode" : "whitelist","hosts" : ["ed25519:1234567890abcdef1234567890abcdef1234567890abcdef1234567890abcdef","ed25519:1234567890abcdef1234567890abcdef1234567890abcdef1234567890abcdef","ed25519:1234567890abcdef1234567890abcdef1234567890abcdef1234567890abcdef"]}' "localhost:9980/hostdb/filtermode"
```  
```go
curl -A "Sia-Agent" --user "":<apipassword> --data '{"filtermode" : "disable"}' "localhost:9980/hostdb/filtermode"
```
Lets you enable and disable a filter mode for the hostdb. Currently the two
modes supported are `blacklist` mode and `whitelist` mode. In `blacklist` mode,
any hosts you identify as being on the `blacklist` will not be used to form
contracts. In `whitelist` mode, only the hosts identified as being on the
`whitelist` will be used to form contracts. In both modes, hosts that you are
blacklisted will be filtered from your hostdb. To enable either mode, set
`filtermode` to the desired mode and submit a list of host pubkeys as the
corresponding `blacklist` or `whitelist`. To disable either list, the `host`
field can be left blank (e.g. empty slice) and the `filtermode` should be set to
`disable`.  

**NOTE:** Enabling and disabling a filter mode can result in changes with your
current contracts with can result in an increase in contract fee spending. For
example, if `blacklist` mode is enabled, any hosts that you currently have
contracts with that are also on the provide list of `hosts` will have their
contracts replaced with non-blacklisted hosts. When `whitelist` mode is enabled,
contracts will be replaced until there are only contracts with whitelisted
hosts. Even disabling a filter mode can result in a change in contracts if there
are better scoring hosts in your hostdb that were previously being filtered out.


### Query String Parameters
### REQUIRED
**filtermode** | string  
Can be either whitelist, blacklist, or disable.  

**hosts** | array of string  
Comma separated pubkeys.  

### Response

standard success or error response. See [standard
responses](#standard-responses).

# Miner

The miner provides endpoints for getting headers for work and submitting solved
headers to the network. The miner also provides endpoints for controlling a
basic CPU mining implementation.

## /miner [GET]
> curl example  

```go
curl -A "Sia-Agent" "localhost:9980/miner"
```
returns the status of the miner.

### JSON Response 
> JSON Response Example
 
```go
{
  "blocksmined":      9001,   // int
  "cpuhashrate":      1337,   // hashes / second
  "cpumining":        false,  // boolean
  "staleblocksmined": 0,      // int
}
```
**blocksmined** | int  
Number of mined blocks. This value is remembered after restarting.  

**cpuhashrate** | hashes / second  
How fast the cpu is hashing, in hashes per second.  

**cpumining** | boolean  
true if the cpu miner is active.  

**staleblocksmined** | int  
Number of mined blocks that are stale, indicating that they are not included in
the current longest chain, likely because some other block at the same height
had its chain extended first.  


## /miner/start [GET]
> curl example  

```go
curl -A "Sia-Agent" -u "":<apipassword> "localhost:9980/miner/start"
```

Starts a single threaded CPU miner. Does nothing if the CPU miner is already
running.

### Response

standard success or error response. See [standard
responses](#standard-responses).

## /miner/stop [GET]
> curl example  

```go
curl -A "Sia-Agent" -u "":<apipassword> "localhost:9980/miner/stop"
```

stops the cpu miner. Does nothing if the cpu miner is not running.

### Response

standard success or error response. See [standard
responses](#standard-responses).

## /miner/block [POST]
> curl example  

```
curl -A "Sia-Agent" -data "<byte-encoded-block>" -u "":<apipassword> "localhost:9980/miner/block"
```

Submits a solved block and broadcasts it.

### Byte Request

For efficiency the block is submitted in a raw byte encoding using the Sia
encoding.

### Response

standard success or error response. See [standard
responses](#standard-responses).


## /miner/header [GET]
> curl example  

```go
curl -A "Sia-Agent" -u "":<apipassword> "localhost:9980/miner/header"
```

provides a block header that is ready to be grinded on for work.

### Byte Response
For efficiency the header for work is returned as a raw byte encoding of the
header, rather than encoded to JSON.

Blocks are mined by repeatedly changing the nonce of the header, hashing the
header's bytes, and comparing the resulting hash to the target. The block with
that nonce is valid if the hash is less than the target. If none of the 2^64
possible nonces result in a header with a hash less than the target, call
/miner/header [GET] again to get a new block header with a different merkle
root. The above process can then be repeated for the new block header.  

The other fields can generally be ignored. The parent block ID field is the hash
of the parent block's header. Modifying this field will result in an orphan
block. The timestamp is the time at which the block was mined and is set by the
Sia Daemon. Modifying this field can result in invalid block. The merkle root is
the merkle root of a merkle tree consisting of the timestamp, the miner outputs
(one leaf per payout), and the transactions (one leaf per transaction).
Modifying this field will result in an invalid block.

Field | Byte range within response | Byte range within header
-------------- | -------------- | --------------
target | [0-32)
header | [32-112)
parent block ID | [32-64) | [0-32)
nonce | [64-72) | [32-40)
timestamp | [72-80) | [40-48)
merkle root | [80-112) | [48-80)

## /miner/header [POST]
> curl example  

```go
curl -A "Sia-Agent" -data "<byte-encoded-header>" -u "":<apipassword> "localhost:9980/miner"
```

submits a header that has passed the POW.

### Byte Request
For efficiency headers are submitted as raw byte encodings of the header in the
body of the request, rather than as a query string parameter or path parameter.
The request body should contain only the 80 bytes of the encoded header. The
encoding is the same encoding used in `/miner/header [GET]` endpoint.

Blocks are mined by repeatedly changing the nonce of the header, hashing the
header's bytes, and comparing the resulting hash to the target. The block with
that nonce is valid if the hash is less than the target. If none of the 2^64
possible nonces result in a header with a hash less than the target, call
/miner/header [GET] again to get a new block header with a different merkle
root. The above process can then be repeated for the new block header.  

The other fields can generally be ignored. The parent block ID field is the hash
of the parent block's header. Modifying this field will result in an orphan
block. The timestamp is the time at which the block was mined and is set by the
Sia Daemon. Modifying this field can result in invalid block. The merkle root is
the merkle root of a merkle tree consisting of the timestamp, the miner outputs
(one leaf per payout), and the transactions (one leaf per transaction).
Modifying this field will result in an invalid block.

Field | Byte range within request | Byte range within header
-------------- | -------------- | --------------
target | [0-32)
header | [32-112)
parent block ID | [32-64) | [0-32)
nonce | [64-72) | [32-40)
timestamp | [72-80) | [40-48)
merkle root | [80-112) | [48-80)

# Renter

The renter manages the user's files on the network. The renter's API endpoints
expose methods for managing files on the network and managing the renter's
allocated funds.

## /renter [GET]
> curl example  

```go
curl -A "Sia-Agent" "localhost:9980/renter"
```

Returns the current settings along with metrics on the renter's spending.

### JSON Response
> JSON Response Example
 
```go
{
  "settings": {
    "allowance": {
      "funds":              "1234",         // hastings
      "hosts":              24,             // int
      "period":             6048,           // blocks
      "renewwindow":        3024            // blocks
      "expectedstorage":    1000000000000,  // uint64
      "expectedupload":     2,              // uint64
      "expecteddownload":   1,              // uint64
      "expectedredundancy": 3               // uint64
    },
    "maxuploadspeed":     1234, // BPS
    "maxdownloadspeed":   1234, // BPS
    "streamcachesize":    4     // int
  },
  "financialmetrics": {
    "contractfees":     "1234", // hastings
    "contractspending": "1234", // hastings (deprecated, now totalallocated)
    "downloadspending": "5678", // hastings
    "storagespending":  "1234", // hastings
    "totalallocated":   "1234", // hastings
    "uploadspending":   "5678", // hastings
    "unspent":          "1234"  // hastings
  },
  "currentperiod":  6000  // blockheight
  "nextperiod":    12248  // blockheight
  "uploadsstatus": {
    "pause":        false,       // boolean
    "pauseendtime": 1234567890,  // Unix timestamp
  }
}
```
**settings**    
Settings that control the behavior of the renter.  

**allowance**   
Allowance dictates how much the renter is allowed to spend in a given period.
Note that funds are spent on both storage and bandwidth.  

**funds** | hastings  
Funds determines the number of siacoins that the renter will spend when forming
contracts with hosts. The renter will not allocate more than this amount of
siacoins into the set of contracts each billing period. If the renter spends all
of the funds but then needs to form new contracts, the renter will wait until
either until the user increase the allowance funds, or until a new billing
period is reached. If there are not enough funds to repair all files, then files
may be at risk of getting lost.

**hosts** | int  
Hosts sets the number of hosts that will be used to form the allowance. Sia
gains most of its resiliancy from having a large number of hosts. More hosts
will mean both more robustness and higher speeds when using the network, however
will also result in more memory consumption and higher blockchain fees. It is
recommended that the default number of hosts be treated as a minimum, and that
double the default number of default hosts be treated as a maximum.

**period** | blocks  
The period is equivalent to the billing cycle length. The renter will not spend
more than the full balance of its funds every billing period. When the billing
period is over, the contracts will be renewed and the spending will be reset.

**renewwindow** | blocks  
The renew window is how long the user has to renew their contracts. At the end
of the period, all of the contracts expire. The contracts need to be renewewd
before they expire, otherwise the user will lose all of their files. The renew
window is the window of time at the end of the period during which the renter
will renew the users contracts. For example, if the renew window is 1 week long,
then during the final week of each period the user will renew their contracts.
If the user is offline for that whole week, the user's data will be lost.

Each billing period begins at the beginning of the renew window for the previous
period. For example, if the period is 12 weeks long and the renew window is 4
weeks long, then the first billing period technically begins at -4 weeks, or 4
weeks before the allowance is created. And the second billing period begins at
week 8, or 8 weeks after the allowance is created. The third billing period will
begin at week 20.

**expectedstorage** | bytes  
Expected storage is the amount of storage that the user expects to keep on the
Sia network. This value is important to calibrate the spending habits of siad.
Because Sia is decentralized, there is no easy way for siad to know what the
real world cost of storage is, nor what the real world price of a siacoin is. To
overcome this deficiency, siad depends on the user for guidance.

If the user has a low allowance and a high amount of expected storage, siad will
more heavily prioritize cheaper hosts, and will also be more comfortable with
hosts that post lower amounts of collateral. If the user has a high allowance
and a low amount of expected storage, siad will prioritize hosts that post more
collateral, as well as giving preference to hosts better overall traits such as
uptime and age.

Even when the user has a large allowance and a low amount of expected storage,
siad will try to optimize for saving money; siad tries to meet the users storage
and bandwidth needs while spending significantly less than the overall
allowance.

**expectedupload** | bytes  
Expected upload tells siad how much uploading the user expects to do each month.
If this value is high, siad will more strongly prefer hosts that have a low
upload bandwidth price. If this value is low, siad will focus on other metrics
than upload bandwidth pricing, because even if the host charges a lot for upload
bandwidth, it will not impact the total cost to the user very much.

The user should not consider upload bandwidth used during repairs, siad will
consider repair bandwidth separately.

**expecteddownload** | bytes  
Expected download tells siad how much downloading the user expects to do each
month. If this value is high, siad will more strongly prefer hosts that have a
low download bandwidth price. If this value is low, siad will focus on other
metrics than download bandwidth pricing, because even if the host charges a lot
for downloads, it will not impact the total cost to the user very much.

The user should not consider download bandwidth used during repairs, siad will
consider repair bandwidth separately.

**expectedredundancy** | bytes  
Expected redundancy is used in conjunction with expected storage to determine
the total amount of raw storage that will be stored on hosts. If the expected
storage is 1 TB and the expected redundancy is 3, then the renter will calculate
that the total amount of storage in the user's contracts will be 3 TiB.

This value does not need to be changed from the default unless the user is
manually choosing redundancy settings for their file. If different files are
being given different redundancy settings, then the average of all the
redundancies should be used as the value for expected redundancy, weighted by
how large the files are.

**maxuploadspeed** | bytes per second  
MaxUploadSpeed by default is unlimited but can be set by the user to manage
bandwidth.  

**maxdownloadspeed** | bytes per second  
MaxDownloadSpeed by default is unlimited but can be set by the user to manage
bandwidth.  

**streamcachesize** | int  
The StreamCacheSize is the number of data chunks that will be cached during
streaming.  

**financialmetrics**    
Metrics about how much the Renter has spent on storage, uploads, and downloads.


**contractfees** | hastings  
Amount of money spent on contract fees, transaction fees and siafund fees.  

**contractspending** | hastings, (deprecated, now totalallocated)  
How much money, in hastings, the Renter has spent on file contracts, including
fees.  

**downloadspending** | hastings  
Amount of money spent on downloads.  

**storagespending** | hastings  
Amount of money spend on storage.  

**totalallocated** | hastings  
Total amount of money that the renter has put into contracts. Includes spent
money and also money that will be returned to the renter.  

**uploadspending** | hastings  
Amount of money spent on uploads.  

**unspent** | hastings  
Amount of money in the allowance that has not been spent.  

**currentperiod** | blockheight  
Height at which the current allowance period began.  

**nextperiod** | blockheight  
Height at which the next allowance period began.  

**uploadsstatus**  
Information about the renter's uploads.  

**paused** | boolean  
Indicates whether or not the uploads and repairs are paused.  

**pauseendtime** | unix timestamp  
The time at which the pause will end.  

## /renter [POST]
> curl example  

```go
curl -A "Sia-Agent" -u "":<apipassword> --data "period=12096&renewwindow=4032&funds=1000&hosts=50" "localhost:9980/renter"
```

Modify settings that control the renter's behavior.

### Query String Parameters
### REQUIRED
When setting the allowance the Funds and Period are required. Since these are
the two required fields, the allowance can be canceled by submitting the zero
values for these fields.

### OPTIONAL
Any of the renter settings can be set, see fields [here](#settings)

**checkforipviolation** | boolean  
Enables or disables the check for hosts using the same ip subnets within the
hostdb. It's turned on by default and causes Sia to not form contracts with
hosts from the same subnet and if such contracts already exist, it will
deactivate the contract which has occupied that subnet for the shorter time.  

### Response

standard success or error response. See [standard
responses](#standard-responses).

## /renter/allowance/cancel [POST]
> curl example  

```go
curl -A "Sia-Agent" -u "":<apipassword>  "localhost:9980/renter/allowance/cancel"
```

Cancel the Renter's allowance.

### Response

standard success or error response. See [standard
responses](#standard-responses).

## /renter/contract/cancel [POST]
> curl example  

```go
curl -A "Sia-Agent" -u "":<apipassword> --data "id=bd7ef21b13fb85eda933a9ff2874ec50a1ffb4299e98210bf0dd343ae1632f80" "localhost:9980/renter/contract/cancel"
```

cancels a specific contract of the Renter.

### Query String Parameters
### REQUIRED
**id** | hash  
ID of the file contract

### Response

standard success or error response. See [standard
responses](#standard-responses).

## /renter/backup [POST]
> curl example  

```go
curl -A "Sia-Agent" -u "":<apipassword> --data "destination=/home/backups/01-01-1968.backup" "localhost:9980/renter/backup"
```

Creates a backup of all siafiles in the renter at the specified path.

### Query String Parameters
### REQUIRED
**destination** | string  
The path on disk where the backup will be created. Needs to be an absolute path.

### OPTIONAL
**remote** | boolean  
flag indicating if the backup should be stored on hosts. If true,
**destination** is interpreted as the backup's name, not its path.

### Response

standard success or error response. See [standard
responses](#standard-responses).

## /renter/recoverbackup [POST]
> curl example  

```go
curl -A "Sia-Agent" -u "":<apipassword> --data "source=/home/backups/01-01-1968.backup" "localhost:9980/renter/recoverbackup"
```

Recovers an existing backup from the specified path by adding all the siafiles
contained within it to the renter. Should a siafile for a certain path already
exist, a number will be added as a suffix. e.g. 'myfile_1.sia'

### Query String Parameters
### REQUIRED
**source** | string  
The path on disk where the backup will be recovered from. Needs to be an
absolute path.

### OPTIONAL
**remote** | boolean  
flag indicating if the backup is stored on hosts. If true, **source** is
interpreted as the backup's name, not its path.

### Response

standard success or error response. See [standard
responses](#standard-responses).

## /renter/uploadedbackups [POST]
> curl example  

```go
curl -A "Sia-Agent" -u "":<apipassword> "localhost:9980/renter/uploadedbackups"
```

Lists the backups that have been uploaded to hosts.

### JSON Response
> JSON Response Example
 
```go
[
  {
    "name": "foo",                             // string
    "UID": "00112233445566778899aabbccddeeff", // string
    "creationdate": 1234567890,                // Unix timestamp
    "size": 8192                               // bytes
  }
]
```
**name** | string  
The name of the backup.

**UID** | string  
A unique identifier for the backup.

**creationdate** | string  
Unix timestamp of when the backup was created.

**size** Size in bytes of the backup.

## /renter/contracts [GET]
> curl example  

```go
curl -A "Sia-Agent" "localhost:9980/renter/contracts?disabled=true&expired=true&recoverable=false"
```

Returns the renter's contracts. Active, passive, and refreshed contracts are
returned by default. Active contracts are contracts that the Renter is currently
using to store, upload, and download data. Passive contracts are contracts that
are no longer GoodForUpload but are GoodForRenew. This means the data will
continue to be available to be downloaded from. Refreshed contracts are
contracts that ran out of funds and needed to be renewed so more money could be
added to the contract with the host. The data reported in these contracts is
duplicate data and should not be included in any accounting. Disabled contracts
are contracts that are in the current period and have not yet expired that are
not being used for uploading as they were replaced instead of renewed. Expired
contracts are contracts with an `EndHeight` in the past, where no more data is
being stored and excess funds have been released to the renter. Expired
Refreshed contracts are contracts that were refreshed at some point in a
previous period. The data reported in these contracts is duplicate data and
should not be included in any accounting. Recoverable contracts are contracts
which the contractor is currently trying to recover and which haven't expired
yet.

| Type              | GoodForUpload | GoodForRenew | Endheight in the Future | Data Counted Elsewhere Already|
| ----------------- | :-----------: | :----------: | :---------------------: | :---------------------------: |
| Active            | Yes           | Yes          | Yes                     | No                            |
| Passive           | No            | Yes          | Yes                     | No                            |
| Refreshed         | No            | No           | Yes                     | Yes                           |
| Disabled          | No            | No           | Yes                     | No                            |
| Expired           | No            | No           | No                      | No                            |
| Expired Refreshed | No            | No           | No                      | Yes                           |

**NOTE:** No spending is double counted anywhere in the contracts, only the data
is double counted in the refreshed contracts. For spending totals in the current
period, all spending in active, passive, refreshed, and disabled contracts
should be counted. For data totals, the data in active and passive contracts is
the total uploaded while the data in disabled contracts is wasted uploaded data.

### Query String Parameters
### OPTIONAL
**disabled** | boolean  
flag indicating if disabled contracts should be returned.

**expired** | boolean  
flag indicating if expired contracts should be returned.

**recoverable** | boolean  
flag indicating if recoverable contracts should be returned.

### JSON Response
> JSON Response Example
 
```go
{
  "activecontracts": [
    {
      "downloadspending": "1234", // hastings
      "endheight":        50000,  // block height
      "fees":             "1234", // hastings
      "hostpublickey": {
        "algorithm": "ed25519",   // string
        "key": "RW50cm9weSBpc24ndCB3aGF0IGl0IHVzZWQgdG8gYmU=" // hash
      },
      "hostversion":      "1.4.0",  // string
      "id": "1234567890abcdef0123456789abcdef0123456789abcdef0123456789abcdef", // hash
      "lasttransaction": {},                // transaction
      "netaddress":       "12.34.56.78:9",  // string
      "renterfunds":      "1234",           // hastings
      "size":             8192,             // bytes
      "startheight":      50000,            // block height
      "storagespending":  "1234",           // hastings
      "totalcost":        "1234",           // hastings
      "uploadspending":   "1234"            // hastings
      "goodforupload":    true,             // boolean
      "goodforrenew":     false,            // boolean
      "badcontract":      false,            // boolean
    }
  ],
  "passivecontracts": [],
  "refreshedcontracts": [],
  "disabledcontracts": [],
  "expiredcontracts": [],
  "expiredrefreshedcontracts": [],
  "recoverablecontracts": [],
}
```
**downloadspending** | hastings  
Amount of contract funds that have been spent on downloads.  

**endheight** | block height  
Block height that the file contract ends on.  

**fees** | hastings  
Fees paid in order to form the file contract.  

**hostpublickey** | SiaPublicKey  
Public key of the host that the file contract is formed with.  
       
**hostversion** | string  
The version of the host. 

**algorithm** | string  
Algorithm used for signing and verification. Typically "ed25519".  

**key** | hash  
Key used to verify signed host messages.  

**id** | hash  
ID of the file contract.  

**lasttransaction** | transaction  
A signed transaction containing the most recent contract revision.  

**netaddress** | string  
Address of the host the file contract was formed with.  

**renterfunds** | hastings  
Remaining funds left for the renter to spend on uploads & downloads.  

**size** | bytes  
Size of the file contract, which is typically equal to the number of bytes that
have been uploaded to the host.

**startheight** | block height  
Block height that the file contract began on.  

**storagespending** | hastings  
Amount of contract funds that have been spent on storage.  

**totalcost** | hastings  
Total cost to the wallet of forming the file contract. This includes both the
fees and the funds allocated in the contract.  

**uploadspending** | hastings  
Amount of contract funds that have been spent on uploads.  

**goodforupload** | boolean  
Signals if contract is good for uploading data.  

**goodforrenew** | boolean  
Signals if contract is good for a renewal.  

**badcontract** | boolean  
Signals whether a contract has been marked as bad. A contract will be marked as
bad if the contract does not make it onto the blockchain or otherwise gets
double spent. A contract can also be marked as bad if the host is refusing to
acknowldege that the contract exists.

## /renter/contractstatus [GET]
> curl example

```go
curl -A "Sia-Agent" "localhost:9980/renter/contractstatus?id=<filecontractid>"
```

### Query String Parameters
**id** | hash
ID of the file contract

### JSON Response
> JSON Response Example

```go
{
  "archived":                  true, // boolean
  "formationsweepheight":      1234, // block height
  "contractfound":             true, // boolean
  "latestrevisionfound",       55,   // uint64
  "storageprooffoundatheight": 0,    // block height
  "doublespendheight":         0,    // block height
  "windowstart":               5000, // block height
  "windowend":                 5555, // block height
}
```
**archived** | boolean  
Indicates whether or not this contract has been archived by the watchdog. This
is done when a file contract's inputs are double-spent or if the storage proof
window has already elapsed.

**formationsweepheight** | block height  
The block height at which the renter's watchdog will try to sweep inputs from
the formation transaction set if it hasn't been confirmed on chain yet.

**contractfound** | boolean  
Indicates whether or not the renter watchdog found the formation transaction set
on chain.

**latestrevisionfound** | uint64  
The highest revision number found by the watchdog for this contract on chain.

**storageprooffoundatheight** | block height  
The height at which the watchdog found a storage proof for this contract on
chain.

**doublespendheight** | block height  
The height at which a double-spend for this transactions formation transaction
was found on chain.

**windowstart** | block height  
The height at which the storage proof window for this contract starts.

**windowend** | block height  
The height at which the storage proof window for this contract ends.


## /renter/contractorchurnstatus [GET]
> curl example

```go
curl -A "Sia-Agent" "localhost:9980/renter/contractorchurnstatus"
```

Returns the churn status for the renter's contractor.

### JSON Response
> JSON Response Example

```go
{
  "aggregatecurrentperiodchurn": 500000,   // uint64
  "maxperiodchurn":              50000000, // uint64
}
```

**aggregatecurrentperiodchurn** | uint64  
Aggregate size of files stored in file contracts that were churned (i.e. not
marked for renewal) in the current period.


**maxperiodchurn** | uint64  
Maximum allowed aggregate churn per period.

## /renter/setmaxperiodchurn [POST]
> curl example

```go
curl -A "Sia-Agent" -u "":<apipassword> "localhost:9980/renter/setmaxperiodchurn?newmax=123456789"
```

sets the new max churn per period.

### Query String Parameters
**newmax** | uint64  
New maximum churn per period.

### Response

standard success or error response. See [standard responses](#standard-responses).


## /renter/dir/*siapath [GET]
> curl example  

> The root siadir path is "" so submitting the API call without an empty siapath
will return the root siadir information.  

```go
curl -A "Sia-Agent" "localhost:9980/renter/dir/"
```  
```go
curl -A "Sia-Agent" "localhost:9980/renter/dir/mydir"
```

retrieves the contents of a directory on the sia network

### Path Parameters
### REQUIRED
**siapath** | string  
Path to the directory on the sia network  

### JSON Response
> JSON Response Example

```go
{
  "directories": [
    {
      "aggregatenumfiles":        2,    // uint64
      "aggregatenumstuckchunks":  4,    // uint64
      "aggregatesize":            4096, // uint64
      "heatlh":                   1.0,  // float64
      "lasthealtchecktime": "2018-09-23T08:00:00.000000000+04:00" // timestamp
      "maxhealth":                0.5,  // float64
      "minredundancy":            2.6,  // float64
      "mostrecentmodtime":  "2018-09-23T08:00:00.000000000+04:00" // timestamp
      "stuckhealth":              1.0,  // float64

      "numfiles":   3,        // uint64
      "numsubdirs": 2,        // uint64
      "siapath":    "foo/bar" // string
    }
  ],
  "files": []
}
```
**directories** An array of sia directories

**aggregatenumfiles** | uint64  
the total number of files in the sub directory tree

**aggregatenumstuckchunks** | uint64  
the total number of stuck chunks in the sub directory tree

**aggregatesize** | uint64  
the total size in bytes of files in the sub directory tree

**health** | float64  
This is the worst health of any of the files or subdirectories. Health is the
percent of parity pieces missing.
 - health = 0 is full redundancy
 - health <= 1 is recoverable
 - health > 1 needs to be repaired from disk

**lasthealthchecktime** | timestamp  
The oldest time that the health of the directory or any of its files or sub
directories' health was checked.

**maxhealth** | float64  
This is the worst health when comparing stuck health vs health

**minredundancy** | float64  
the lowest redundancy of any file or directory in the sub directory tree

**mostrecentmodtime** | timestamp  
the most recent mod time of any file or directory in the sub directory tree

**numfiles** | uint64  
the number of files in the directory

**numsubdirs** | uint64  
the number of directories in the directory

**siapath** | string  
The path to the directory on the sia network

**files** Same response as [files](#files)

## /renter/dir/*siapath [POST]
> curl example  

```go
curl -A "Sia-Agent" -u "":<apipassword> --data "action=delete" "localhost:9980/renter/dir/mydir"
```

performs various functions on the renter's directories

### Path Parameters
### REQUIRED
**siapath** | string  
Location where the directory will reside in the renter on the network. The path
must be non-empty, may not include any path traversal strings ("./", "../"), and
may not begin with a forward-slash character.  

### Query String Parameters
### REQUIRED
**action** | string  
Action can be either `create`, `delete` or `rename`.
 - `create` will create an empty directory on the sia network
 - `delete` will remove a directory and its contents from the sia network. Will
   return an error if the target is a file.
 - `rename` will rename a directory on the sia network

 **newsiapath** | string  
 The new siapath of the renamed folder. Only required for the `rename` action.

 ### OPTIONAL
 **mode** | uint32  
 The mode can be specified in addition to the `create` action to create the
 directory with specific permissions. If not specified, the default
 permissions 0755 will be used.

### Response

standard success or error response. See [standard
responses](#standard-responses).

## /renter/downloadinfo/*uid [GET]
> curl example  

```go
curl -A "Sia-Agent" "localhost:9980/renter/downloadinfo/9d8dd0d5b306f5bb412230bd12b590ae"
```

Lists a file in the download history by UID.

### Path Parameters
### REQUIRED
**uid** | string  
UID returned by the /renter/download/*siapath* endpoint. It is set in the http
header's 'ID' field.

### JSON Response
> JSON Response Example
 
```go
{
  "destination":     "/home/users/alice/bar.txt", // string
  "destinationtype": "file",                      // string
  "length":          8192,                        // bytes
  "offset":          2000,                        // bytes
  "siapath":         "foo/bar.txt",               // string

  "completed":           true,                    // boolean
  "endtime":             "2009-11-10T23:10:00Z",  // RFC 3339 time
  "error":               "",                      // string
  "received":            8192,                    // bytes
  "starttime":           "2009-11-10T23:00:00Z",  // RFC 3339 time
  "totaldatatransferred": 10031                    // bytes
}
```
**destination** | string  
Local path that the file will be downloaded to.  

**destinationtype** | string  
What type of destination was used. Can be "file", indicating a download to disk,
can be "buffer", indicating a download to memory, and can be "http stream",
indicating that the download was streamed through the http API.  

**length** | bytes  
Length of the download. If the download was a partial download, this will
indicate the length of the partial download, and not the length of the full
file.  

**offset** | bytes  
Offset within the file of the download. For full file downloads, the offset will
be '0'. For partial downloads, the offset may be anywhere within the file.
offset+length will never exceed the full file size.  

**siapath** | string  
Siapath given to the file when it was uploaded.  

**completed** | boolean  
Whether or not the download has completed. Will be false initially, and set to
true immediately as the download has been fully written out to the file, to the
http stream, or to the in-memory buffer. Completed will also be set to true if
there is an error that causes the download to fail.  

**endtime** | date, RFC 3339 time  
Time at which the download completed. Will be zero if the download has not yet
completed.  

**error** | string  
Error encountered while downloading. If there was no error (yet), it will be the
empty string.  

**received** | bytes  
Number of bytes downloaded thus far. Will only be updated as segments of the
file complete fully. This typically has a resolution of tens of megabytes.  

**starttime** | date, RFC 3339 time  
Time at which the download was initiated.

**totaldatatransferred** | bytes
The total amount of data transferred when downloading the file. This will
eventually include data transferred during contract + payment negotiation, as
well as data from failed piece downloads.  

## /renter/downloads [GET]
> curl example  

```go
curl -A "Sia-Agent" "localhost:9980/renter/downloads"
```

Lists all files in the download queue.

### JSON Response
> JSON Response Example
 
```go
{
  "downloads": [
    {
      "destination":     "/home/users/alice/bar.txt", // string
      "destinationtype": "file",                      // string
      "length":          8192,                        // bytes
      "offset":          2000,                        // bytes
      "siapath":         "foo/bar.txt",               // string

      "completed":           true,                    // boolean
      "endtime":             "2009-11-10T23:10:00Z",  // RFC 3339 time
      "error":               "",                      // string
      "received":            8192,                    // bytes
      "starttime":           "2009-11-10T23:00:00Z",  // RFC 3339 time
      "totaldatatransfered": 10031                    // bytes
    }
  ]
}
```
**destination** | string  
Local path that the file will be downloaded to.  

**destinationtype** | string  
What type of destination was used. Can be "file", indicating a download to disk,
can be "buffer", indicating a download to memory, and can be "http stream",
indicating that the download was streamed through the http API.  

**length** | bytes  
Length of the download. If the download was a partial download, this will
indicate the length of the partial download, and not the length of the full
file.  

**offset** | bytes  
Offset within the file of the download. For full file downloads, the offset will
be '0'. For partial downloads, the offset may be anywhere within the file.
offset+length will never exceed the full file size.  

**siapath** | string  
Siapath given to the file when it was uploaded.  

**completed** | boolean  
Whether or not the download has completed. Will be false initially, and set to
true immediately as the download has been fully written out to the file, to the
http stream, or to the in-memory buffer. Completed will also be set to true if
there is an error that causes the download to fail.  

**endtime** | date, RFC 3339 time  
Time at which the download completed. Will be zero if the download has not yet
completed.  

**error** | string  
Error encountered while downloading. If there was no error (yet), it will be the
empty string.  

**received** | bytes  
Number of bytes downloaded thus far. Will only be updated as segments of the
file complete fully. This typically has a resolution of tens of megabytes.  

**starttime** | date, RFC 3339 time  
Time at which the download was initiated.

**totaldatatransfered** | bytes  
The total amount of data transferred when downloading the file. This will
eventually include data transferred during contract + payment negotiation, as
well as data from failed piece downloads.  

## /renter/downloads/clear [POST]
> curl example  

```go
curl -A "Sia-Agent" -u "":<apipassword> -X POST "localhost:9980/renter/downloads/clear?before=1551398400&after=1552176000"
```

Clears the download history of the renter for a range of unix time stamps.  Both
parameters are optional, if no parameters are provided, the entire download
history will be cleared.  To clear a single download, provide the timestamp for
the download as both parameters.  Providing only the before parameter will clear
all downloads older than the timestamp. Conversely, providing only the after
parameter will clear all downloads newer than the timestamp.

### Query String Parameters
### OPTIONAL
**before** | unix timestamp  
unix timestamp found in the download history

**after** | unix timestamp  
unix timestamp found in the download history

### Response

standard success or error response. See [standard
responses](#standard-responses).

## /renter/prices [GET]
> curl example  

```go
curl -A "Sia-Agent" "localhost:9980/renter/prices"
```

Lists the estimated prices of performing various storage and data operations. An
allowance can be submitted to provide a more personalized estimate. If no
allowance is submitted then the current set allowance will be used, if there is
no allowance set then sane defaults will be used. Submitting an allowance is
optional, but when submitting an allowance all the components of the allowance
are required. The allowance used to create the estimate is returned with the
estimate.

### Query String Parameters
### REQUIRED or OPTIONAL
Allowance settings, see the fields [here](#allowance)

### JSON Response
> JSON Response Example
 
```go
{
  "downloadterabyte":      "1234",  // hastings
  "formcontracts":         "1234",  // hastings
  "storageterabytemonth":  "1234",  // hastings
  "uploadterabyte":        "1234",  // hastings
  "funds":                 "1234",  // hastings
  "hosts":                     24,  // int
  "period":                  6048,  // blocks
  "renewwindow":             3024   // blocks
}
```
**downloadterabyte** | hastings  
The estimated cost of downloading one terabyte of data from the network.  

**formcontracts** | hastings  
The estimated cost of forming a set of contracts on the network. This cost also
applies to the estimated cost of renewing the renter's set of contracts.  

**storageterabytemonth** | hastings  
The estimated cost of storing one terabyte of data on the network for a month,
including accounting for redundancy.  

**uploadterabyte** | hastings  
The estimated cost of uploading one terabyte of data to the network, including
accounting for redundancy.  

The allowance settings used for the estimation are also returned, see the fields
[here](#allowance)

## /renter/files [GET]
> curl example  

```go
curl -A "Sia-Agent" "localhost:9980/renter/files?cached=false"
```

### Query String Parameters
### OPTIONAL
**cached** | boolean  
determines whether cached values should be returned or if the latest values
should be computed. Cached values speed the endpoint up significantly. The
default value is 'false'.

lists the status of all files.

### JSON Response
> JSON Response Example
 
```go
{
  "files": [
    {
      "accesstime":       12578940002019-02-20T17:46:20.34810935+01:00,  // timestamp
      "available":        true,                 // boolean
      "changetime":       12578940002019-02-20T17:46:20.34810935+01:00,  // timestamp
      "ciphertype":       "threefish",          // string   
      "createtime":       12578940002019-02-20T17:46:20.34810935+01:00,  // timestamp
      "expiration":       60000,                // block height
      "filesize":         8192,                 // bytes
      "health":           0.5,                  // float64
      "localpath":        "/home/foo/bar.txt",  // string
      "maxhealth":        0.0,                  // float64  
      "maxhealthpercent": 100%,                 // float64
      "modtime":          12578940002019-02-20T17:46:20.34810935+01:00,  // timestamp
      "numstuckchunks":   0,                    // uint64
      "ondisk":           true,                 // boolean
      "recoverable":      true,                 // boolean
      "redundancy":       5,                    // float64
      "renewing":         true,                 // boolean
      "siapath":          "foo/bar.txt",        // string
      "stuck":            false,                // bool
      "stuckhealth":      0.0,                  // float64
      "uploadedbytes":    209715200,            // total bytes uploaded
      "uploadprogress":   100,                  // percent
    }
  ]
}
```
**files**  

**accesstime** | timestamp  
indicates the last time the siafile was accessed

**available** | boolean  
true if the file is available for download. A file is available to download once
it has reached at least 1x redundancy. Files may be available before they have
reached 100% upload progress as upload progress includes the full expected
redundancy of the file.  

**changetime** | timestamp  
indicates the last time the siafile metadata was updated

**ciphertype** | string  
indicates the encryption used for the siafile

**createtime** | timestamp  
indicates when the siafile was created

**expiration** | block height  
Block height at which the file ceases availability.  

**filesize** | bytes  
Size of the file in bytes.  

**health** | float64 health is an indication of the amount of redundancy missing
where 0 is full redundancy and >1 means the file is not available. The health of
the siafile is the health of the worst unstuck chunk.

**localpath** | string  
Path to the local file on disk.  

**maxhealth** | float64  
the maxhealth is either the health or the stuckhealth of the siafile, whichever
is worst

**maxhealthpercent** | float64  
maxhealthpercent is the maxhealth converted to be out of 100% to be more easily
understood

**modtime** | timestamp  
indicates the last time the siafile contents where modified

**numstuckchunks** | uint64  
indicates the number of stuck chunks in a file. A chunk is stuck if it cannot
reach full redundancy

**ondisk** | boolean  
indicates if the source file is found on disk

**recoverable** | boolean  
indicates if the siafile is recoverable. A file is recoverable if it has at
least 1x redundancy or if `siad` knows the location of a local copy of the file.

**redundancy** | float64  
When a file is uploaded, it is first broken into a series of chunks. Each chunk
goes on a different set of hosts, and therefore different chunks of the file can
have different redundancies. The redundancy of a file as reported from the API
will be equal to the lowest redundancy of any of  the file's chunks.

**renewing** | boolean  
true if the file's contracts will be automatically renewed by the renter.  

**siapath** | string  
Path to the file in the renter on the network.  

**stuck** | bool  
a file is stuck if there are any stuck chunks in the file, which means the file
cannot reach full redundancy

**stuckhealth** | float64  
stuckhealth is the worst health of any of the stuck chunks.

**uploadedbytes** | bytes  
Total number of bytes successfully uploaded via current file contracts. This
number includes padding and rendundancy, so a file with a size of 8192 bytes
might be padded to 40 MiB and, with a redundancy of 5, encoded to 200 MiB for
upload.  

**uploadprogress** | percent  
Percentage of the file uploaded, including redundancy. Uploading has completed
when uploadprogress is 100. Files may be available for download before upload
progress is 100.  

## /renter/file/*siapath* [GET]
> curl example  

```go
curl -A "Sia-Agent" "localhost:9980/renter/file/myfile"
```

Lists the status of specified file.

### Path Parameters
### REQUIRED
**siapath** | string  
Path to the file in the renter on the network.

### JSON Response
Same response as [files](#files)

## /renter/file/*siapath* [POST]
> curl example  

```go
curl -A "Sia-Agent" -u "":<apipassword> --data "trackingpath=/home/myfile" "localhost:9980/renter/file/myfile"
```

endpoint for changing file metadata.

### Path Parameters
### REQUIRED
**siapath** | string  
SiaPath of the file on the network. The path must be non-empty, may not include
any path traversal strings ("./", "../"), and may not begin with a forward-slash
character.

### Query String Parameters
### OPTIONAL
**trackingpath** | string  
If provided, this parameter changes the tracking path of a file to the
specified path. Useful if moving the file to a different location on disk.

### Response

standard success or error response. See [standard
responses](#standard-responses).

## /renter/delete/*siapath* [POST]
> curl example  

```go
curl -A "Sia-Agent" -u "":<apipassword> -X POST "localhost:9980/renter/delete/myfile"
```

deletes a renter file entry. Does not delete any downloads or original files,
only the entry in the renter. Will return an error if the target is a folder.

### Path Parameters
### REQUIRED
**siapath** | string  
Path to the file in the renter on the network.

### Response

standard success or error response. See [standard
responses](#standard-responses).

## /renter/download/*siapath* [GET]
> curl example  

```go
curl -A "Sia-Agent" -u "":<apipassword> "localhost:9980/renter/download/myfile?httpresp=true"
```

downloads a file to the local filesystem. The call will block until the file has
been downloaded.

### Path Parameters
### REQUIRED
**siapath** | string  
Path to the file in the renter on the network.

### Query String Parameters
### REQUIRED (Either one or the other)
**destination** | string  
Location on disk that the file will be downloaded to.  

**httpresp** | boolean  
If httresp is true, the data will be written to the http response.

### OPTIONAL
**async** | boolean  
If async is true, the http request will be non blocking. Can't be used with
httpresp.

**disablelocalfetch** | boolean  
If disablelocalfetch is true, downloads won't be served from disk even if the
file is available locally.

**length** | bytes  
Length of the requested data. Has to be <= filesize-offset.  

**offset** | bytes  
Offset relative to the file start from where the download starts.  

### Response

Unlike most responses, this response modifies the http response header. The
download will set the 'ID' field in the http response header to a unique
identifier which can be used to cancel an async download with the
/renter/download/cancel endpoint and retrieve a download's info from the
download history using the /renter/downloadinfo endpoint. Apart from that the
response is a standard success or error response. See [standard
responses](#standard-responses).

## /renter/download/cancel [POST]
> curl example  

```go
curl -A "Sia-Agent" -u "":<apipassword> "localhost:9980/renter/download/cancel?id=<downloadid>"
```

cancels the download with the given id.

### Query String Parameters
**id** | string  
ID returned by the /renter/download/*siapath* endpoint. It is set in the http
header's 'ID' field.

### Response

standard success or error response. See [standard
responses](#standard-responses).

## /renter/downloadsync/*siapath* [GET]
> curl example  

```go
curl -A "Sia-Agent" -u "":<apipassword> "localhost:9980/renter/downloadasync/myfile?destination=/home/myfile"
```

downloads a file to the local filesystem. The call will return immediately.

### Path Parameters
### REQUIRED
**siapath** | string  
Path to the file in the renter on the network.

### Query String Parameters
### REQUIRED
**destination** | string  
Location on disk that the file will be downloaded to.  

### Response

standard success or error response. See [standard
responses](#standard-responses).

## /renter/export/*siapath* [GET]
> curl example

```go
curl -A "Sia-Agent" -u "":<apipassword> "localhost:9980/renter/export/myfile?httpresp=true" > ./myfile.shared
```

exports the file or folder with the given siapath. Currently only exporting a
single file is supported and `httpresp` has to be set to `true`.

### Path Parameters
### REQUIRED
**siapath** | string  
Path to the file in the renter on the network.

### Query String Parameters
### OPTIONAL
**httpresp** | boolean  
If set to `true` the exported file/folder will be written to the http response body.

### Response

The exported file if `httpresp=true` was specified or a standard success or
error response otherwise. See [standard responses](#standard-responses).

## /renter/fuse [GET]
> curl example  

```bash
curl -A "Sia-Agent" "localhost:9980/renter/fuse"
```

Lists the set of folders that have been mounted to the user's filesystem and
which mountpoints have been used for each mount.

### JSON Response
> JSON Response Example

```go
{
  "mountpoints": [ // []modules.MountInfo
    {
      "mountpoint": "/home/user/siavideos", // string
      "siapath": "/videos",                 // modules.SiaPath

      "mountoptions": { // []modules.MountOptions
          "allowother": false, // bool
          "readonly": true,    // bool
        },
    },
  ]
}
```
**mountpoint** | string  
The system path that is being used to mount the fuse folder.

**siapath** | string  
The siapath that has been mounted to the mountpoint.

## /renter/fuse/mount [POST]
> curl example  

```go
curl -A "Sia-Agent" -u "":<apipassword> -X POST "localhost:9980/renter/fuse/mount?readonly=true"
```

Mounts a Sia directory to the local filesystem using FUSE.

### Query String Parameters
### REQUIRED
**mount** | string  
Location on disk to use as the mountpoint.

**readonly** | bool  
Whether the directory should be mounted as ReadOnly. Currently, readonly is a
required parameter and must be set to true.

### OPTIONAL
**siapath** | string  
Which path should be mounted to the filesystem. If left blank, the user's home
directory will be used.

**allowother** | boolean  
By default, only the system user that mounted the fuse directory will be allowed
to interact with the directory. Often, applications like Plex run as their own
user, and therefore by default are banned from viewing or otherwise interacting
with the mounted folder. Setting 'allowother' to true will allow other users to
see and interact with the mounted folder.

On Linux, if 'allowother' is set to true, /etc/fuse.conf needs to be modified so
that 'user_allow_other' is set. Typically this involves uncommenting a single
line of code, see the example below of an /etc/fuse.conf file that has
'use_allow_other' enabled.

```bash
# /etc/fuse.conf - Configuration file for Filesystem in Userspace (FUSE)

# Set the maximum number of FUSE mounts allowed to non-root users.
# The default is 1000.
#mount_max = 1000

# Allow non-root users to specify the allow_other or allow_root mount options.
user_allow_other
```

### Response

standard success or error response. See [standard
responses](#standard-responses).


## /renter/fuse/unmount [POST]
> curl example  

```go
curl -A "Sia-Agent" -u "":<apipassword> -X POST "localhost:9980/renter/fuse/unmount?mount=/home/user/videos"
```

### Query String Parameters
### REQUIRED
**mount** | string  
Mountpoint that was used when mounting the fuse directory.

### Response

standard success or error response. See [standard
responses](#standard-responses).

## /renter/recoveryscan [POST]
> curl example  

```go
curl -A "Sia-Agent" -u "":<apipassword> -X POST "localhost:9980/renter/recoveryscan"
```

starts a rescan of the whole blockchain to find recoverable contracts. The
contractor will periodically try to recover found contracts every 10 minutes
until they are recovered or expired.

### Response

standard success or error response. See [standard
responses](#standard-responses).

## /renter/recoveryscan [GET]
> curl example  

```go
curl -A "Sia-Agent" "localhost:9980/renter/recoveryscan"
```

Returns some information about a potentially ongoing recovery scan.

### JSON Response
> JSON Response Example

```go
{
  "scaninprogress": true // boolean
  "scannedheight" : 1000 // uint64
}
```
**scaninprogress** | boolean  
indicates if a scan for recoverable contracts is currently in progress.

**scannedheight** | uint64  
indicates the progress of a currently ongoing scan in terms of number of blocks
that have already been scanned.

## /renter/rename/*siapath* [POST]
> curl example  

```go
curl -A "Sia-Agent" -u "":<apipassword> --data "newsiapath=myfile2" "localhost:9980/renter/rename/myfile"
```

### Path Parameters
### REQUIRED
**siapath** | string  
Path to the file in the renter on the network.

### Query String Parameters
### REQUIRED
**newsiapath** | string  
New location of the file in the renter on the network.  

### Response

standard success or error response. See [standard
responses](#standard-responses).

## /renter/stream/*siapath* [GET]
> curl example  

> Stream the whole file from the Sia network.  
```go
curl -A "Sia-Agent" "localhost:9980/renter/stream/myfile"
```  

> The file can be streamed partially by using standard partial http requests
> which means setting the "Range" field in the http header.  

```go
curl -A "Sia-Agent" -H "Range: bytes=0-1023" "localhost:9980/renter/stream/myfile"
```

downloads a file using http streaming. This call blocks until the data is
received. The streaming endpoint also uses caching internally to prevent siad
from re-downloading the same chunk multiple times when only parts of a file are
requested at once. This might lead to a substantial increase in ram usage and
therefore it is not recommended to stream multiple files in parallel at the
moment. This restriction will be removed together with the caching once partial
downloads are supported in the future. If you want to stream multiple files you
should increase the size of the Renter's `streamcachesize` to at least 2x the
number of files you are steaming.

### Path Parameters
### REQUIRED
**siapath** | string  
Path to the file in the renter on the network.

### OPTIONAL
**disablelocalfetch** | boolean  
If disablelocalfetch is true, downloads won't be served from disk even if the
file is available locally. Is always `false` for downloads with `localpath`
set.
<<<<<<< HEAD
=======

### Response

standard success or error response. See [standard
responses](#standard-responses).

## /renter/stream [POST]
> curl example  

> Stream the exported file from the Sia network.  
```go
curl -A "Sia-Agent" "localhost:9980/renter/stream" --data <previously-exported-siafile>
```  

> The file can be streamed partially by using standard partial http requests
> which means setting the "Range" field in the http header.  

```go
curl -A "Sia-Agent" -H "Range: bytes=0-1023" "localhost:9980/renter/stream" --data-binary @myfile.shared
```

downloads an exported file using http streaming. This call blocks until the
data is received. The streaming endpoint also uses caching internally to
prevent siad from re-downloading the same chunk multiple times when only
parts of a file are requested at once. This might lead to a substantial
increase in ram usage and therefore it is not recommended to stream multiple
files in parallel at the moment. This restriction will be removed together
with the caching once partial downloads are supported in the future. If you
want to stream multiple files you should increase the size of the Renter's
`streamcachesize` to at least 2x the number of files you are steaming.

### Binary Parameters
### REQUIRED
The SiaFile or SiaDir which was previously exported using the
`/renter/export` endpoint should be located in the request's body.

### Response

standard success or error response. See [standard
responses](#standard-responses).

## /renter/sialink/*sialink* [GET]
> curl example  

> Stream the whole file.  

```bash
// TODO: Replace this with a rick roll
curl -A "Sia-Agent" "localhost:9980/renter/sialink/Ab4zT-TlIWiunNSax0tPrOWYnQrIriI0j4yCWcpxcWrXsABjAAAAAAAAAAEK"
```  

downloads a sialink using http streaming. This call blocks until the data is
received.

### Path Parameters // TODO: support for offset+len when ready as optional parameters

### OPTIONAL
>>>>>>> 27b6374a

### Response

standard success or error response. See [standard
responses](#standard-responses).

<<<<<<< HEAD
## /renter/stream [POST]
> curl example  

> Stream the exported file from the Sia network.  
```go
curl -A "Sia-Agent" "localhost:9980/renter/stream" --data <previously-exported-siafile>
```  

> The file can be streamed partially by using standard partial http requests
> which means setting the "Range" field in the http header.  

```go
curl -A "Sia-Agent" -H "Range: bytes=0-1023" "localhost:9980/renter/stream" --data-binary @myfile.shared
```

downloads an exported file using http streaming. This call blocks until the
data is received. The streaming endpoint also uses caching internally to
prevent siad from re-downloading the same chunk multiple times when only
parts of a file are requested at once. This might lead to a substantial
increase in ram usage and therefore it is not recommended to stream multiple
files in parallel at the moment. This restriction will be removed together
with the caching once partial downloads are supported in the future. If you
want to stream multiple files you should increase the size of the Renter's
`streamcachesize` to at least 2x the number of files you are steaming.

### Binary Parameters
### REQUIRED
The SiaFile or SiaDir which was previously exported using the
`/renter/export` endpoint should be located in the request's body.

### Response

standard success or error response. See [standard
responses](#standard-responses).

## /renter/sialink/*sialink* [GET]
> curl example  

> Stream the whole file.  

```bash
// TODO: Replace this with a rick roll
curl -A "Sia-Agent" "localhost:9980/renter/sialink/Ab4zT-TlIWiunNSax0tPrOWYnQrIriI0j4yCWcpxcWrXsABjAAAAAAAAAAEK"
```  

downloads a sialink using http streaming. This call blocks until the data is
received.

### Path Parameters // TODO: support for offset+len when ready as optional parameters

### OPTIONAL

### Response

standard success or error response. See [standard
responses](#standard-responses).

=======
>>>>>>> 27b6374a
## /renter/linkfile/*siapath* [POST]
> curl example  

```bash
# This command uploads the file 'myImage.png' to the Sia folder
# 'linkfiles/myImage.png'. Users who download the file will see the name
# 'image.png'.
curl -A "Sia-Agent" -u "":<apipassword> "localhost:9980/renter/linkfile/linkfiles/myImage.png?name=image.png" --data-binary @myImage.png
```

uploads a file to the network using a stream. If the upload stream POST call
fails or quits before the file is fully uploaded, the file can be repaired by a
subsequent call to the upload stream endpoint using the `repair` flag.

### Path Parameters
### REQUIRED
**siapath** | string  
Location where the file will reside in the renter on the network. The path must
be non-empty, may not include any path traversal strings ("./", "../"), and may
not begin with a forward-slash character.  

### Query String Parameters
### REQUIRED
**name** | string  
Location where the linkfile will reside in the renter's filesystem. The path
must be non-empty, may not include any path traversal strings ("./", "../"), and
may not begin with a forward-slash character.  

### OPTIONAL
**createtime** int64  
The timestamp which should be put in the file metadata as the creation timestamp
of the file. This is a Unix timestamp.

**convertpath** string  
The siapath of an existing siafile that should be converted to a sialink. A new
linkfile will be created. Both the new linkfile and the existing siafile are
<<<<<<< HEAD
required to be maintained on the netowrk in order for the sialink to remain
=======
required to be maintained on the network in order for the sialink to remain
>>>>>>> 27b6374a
active.

**force** | bool  
If there is already a file that exists at the provided siapath, setting this
flag will cause the new file to overwrite/delete the existing file. If this flag
is not set, an error will be returned preventing the user from destroying
existing data.

**mode** | uint32  
The file mode / permissions of the file. Users who download this file will be
presented a file with this mode. If no mode is set, the Sia default of 0644 will
be used.

**redundancy** | uint8  
The redundancy to use when uploading the linkfile. Linkfiles are always uploaded
using a 1-of-N erasure coding scheme, so the redundancy needs to be set quite a
bit higher than for typical files to achieve the same level of reliability.

### JSON Response
> JSON Response Example
```go
{
"sialink":"AdW6wAkbZrRz1Tesm8VD_FDQ32Ex15i9HZpYlyE6BJNqsABkAAAAAAAAAAEK" // string
}
```
**sialink** | string  
This is the sialink that can be used with the `/renter/sialink` GET endpoint to
retrieve the file that has been uploaded.

## /renter/upload/*siapath* [POST]
> curl example  

```go
curl -A "Sia-Agent" -u "":<apipassword> --data "source=/home/myfile" "localhost:9980/renter/upload/myfile"
```

uploads a file to the network from the local filesystem.

### Path Parameters
### REQUIRED
**siapath** | string  
Location where the file will reside in the renter on the network. The path must
be non-empty, may not include any path traversal strings ("./", "../"), and may
not begin with a forward-slash character.  

### Query String Parameters
### REQUIRED
**source** | string  
Location on disk of the file being uploaded.  

### OPTIONAL
**datapieces** | int  
The number of data pieces to use when erasure coding the file.  

**paritypieces** | int  
The number of parity pieces to use when erasure coding the file. Total
redundancy of the file is (datapieces+paritypieces)/datapieces.  

**force** | boolean  
Delete potential existing file at siapath.

### Response

standard success or error response. See [standard
responses](#standard-responses).

## /renter/uploadstream/*siapath* [POST]
> curl example  

```go
curl -A "Sia-Agent" -u "":<apipassword> "localhost:9980/renter/uploadstream/myfile?datapieces=10&paritypieces=20" --data-binary @myfile.dat

curl -A "Sia-Agent" -u "":<apipassword> "localhost:9980/renter/uploadstream/myfile?repair=true" --data-binary @myfile.dat
```

uploads a file to the network using a stream. If the upload stream POST call
fails or quits before the file is fully uploaded, the file can be repaired by a
subsequent call to the upload stream endpoint using the `repair` flag.

### Path Parameters
### REQUIRED
**siapath** | string  
Location where the file will reside in the renter on the network. The path must
be non-empty, may not include any path traversal strings ("./", "../"), and may
not begin with a forward-slash character.  

### Query String Parameters
### OPTIONAL
**datapieces** | int  
The number of data pieces to use when erasure coding the file.  

**paritypieces** | int  
The number of parity pieces to use when erasure coding the file. Total
redundancy of the file is (datapieces+paritypieces)/datapieces.  

**force** | boolean  
Delete potential existing file at siapath.

**repair** | boolean  
Repair existing file from stream. Can't be specified together with datapieces,
paritypieces and force.

### Response

standard success or error response. See [standard
responses](#standard-responses).

## /renter/uploadready [GET]
> curl example  

```go
curl -A "Sia-Agent" "localhost:9980/renter/uploadready?datapieces=10&paritypieces=20"
```

Returns the whether or not the renter is ready for upload.

### Path Parameters
### OPTIONAL
datapieces and paritypieces are both optional, however if one is supplied then
the other needs to be supplied. If neither are supplied then the default values
for the erasure coding will be used 

**datapieces** | int  
The number of data pieces to use when erasure coding the file.  

**paritypieces** | int  
The number of parity pieces to use when erasure coding the file.   

### JSON Response
> JSON Response Example
```go
{
"ready":false,            // bool
"contractsneeded":30,     // int
"numactivecontracts":20,  // int
"datapieces":10,          // int
"paritypieces":20         // int 
}
```
**ready** | boolean  
ready indicates if the renter is ready to fully upload a file based on the
erasure coding.  

**contractsneeded** | int  
contractsneeded is how many contracts are needed to fully upload a file.  

**numactivecontracts** | int  
numactivecontracts is the number of active contracts the renter has.

**datapieces** | int  
The number of data pieces to use when erasure coding the file.  

**paritypieces** | int  
The number of parity pieces to use when erasure coding the file.

## /renter/uploads/pause [POST]
> curl example  

```go
curl -A "Sia-Agent" -u "":<apipassword> --data "duration=10m" "localhost:9980/renter/uploads/pause"
```

This endpoint will pause any future uploads or repairs for the duration
requested. Any in progress chunks will finish. This can be used to free up
the workers to exclusively focus on downloads. Since this will pause file
repairs it is advised to not pause for too long. If no duration is supplied
then the default duration of 600 seconds will be used. If the uploads are
already paused, additional calls to pause the uploads will result in the
duration of the pause to be reset to the duration supplied as opposed to
pausing for an additional length of time.

### Path Parameters
#### OPTIONAL 
**duration** | string  
duration is how long the repairs and uploads will be paused in seconds. If no
duration is supplied the default pause duration will be used.

### Response
standard success or error response. See [standard
responses](#standard-responses).

## /renter/uploads/resume [POST]
> curl example  

```go
curl -A "Sia-Agent" -u "":<apipassword> "localhost:9980/renter/uploads/resume"
```

This endpoint will resume uploads and repairs.

### Response
standard success or error response. See [standard
responses](#standard-responses).

## /renter/validatesiapath/*siapath* [POST]
> curl example  

```go
curl -A "Sia-Agent" -u "":<apipassword> "localhost:9980/renter/validatesiapath/isthis-aval_idsiapath"
```

validates whether or not the provided siapaht is a valid siapath. SiaPaths
cannot contain traversal strings or be empty. Valid characters are:

$, &, `, :, ;, #, %, @, <, >, =, ?, [, ], {, }, ^, |, ~, -, +, _, comma, ', "

### Path Parameters
### REQUIRED
**siapath** | string  
siapath to test.

### Response
standard success or error response, a successful response means a valid siapath.
See [standard responses](#standard-responses).

# Transaction Pool

## /tpool/confirmed/:id [GET]
> curl example  

```go
curl -A "Sia-Agent" -u "":<apipassword> "localhost:9980/tpool/confirmed/22e8d5428abc184302697929f332fa0377ace60d405c39dd23c0327dc694fae7"
```

returns whether the requested transaction has been seen on the blockchain. Note,
however, that the block containing the transaction may later be invalidated by a
reorg.

### Path Parameters
### REQUIRED
**id** | hash  
id of the transaction being queried

### JSON Response
> JSON Response Example
 
```go
{
  "confirmed": true // boolean
}
```
**confirmed** | boolean  
indicates if a transaction is confirmed on the blockchain

## /tpool/fee [GET]
> curl example  

```go
curl -A "Sia-Agent" "localhost:9980/tpool/fee"
```

returns the minimum and maximum estimated fees expected by the transaction pool.

### JSON Response
> JSON Response Example
 
```go
{
  "minimum": "1234", // hastings / byte
  "maximum": "5678"  // hastings / byte
}
```
**minimum** | hastings / byte  
the minimum estimated fee

**maximum** | hastings / byte  
the maximum estimated fee

## /tpool/raw/:id [GET]
> curl example  

```go
curl -A "Sia-Agent" "localhost:9980/tpool/raw/22e8d5428abc184302697929f332fa0377ace60d405c39dd23c0327dc694fae7"
```

returns the ID for the requested transaction and its raw encoded parents and
transaction data.

### Path Parameters
### REQUIRED
**id** | hash  
id of the transaction being queried

### JSON Response
> JSON Response Example
 
```go
{
  // id of the transaction
  "id": "124302d30a219d52f368ecd94bae1bfb922a3e45b6c32dd7fb5891b863808788",

  // raw, base64 encoded transaction data
  "transaction": "AQAAAAAAAADBM1ca/FyURfizmSukoUQ2S0GwXMit1iNSeYgrnhXOPAAAAAAAAAAAAQAAAAAAAABlZDI1NTE5AAAAAAAAAAAAIAAAAAAAAACdfzoaJ1MBY7L0fwm7O+BoQlFkkbcab5YtULa6B9aecgEAAAAAAAAAAQAAAAAAAAAMAAAAAAAAAAM7Ljyf0IA86AAAAAAAAAAAAAAAAAAAAAAAAAAAAAAAAAAAAAAAAAAAAAAAAAAAAAAAAAAAAAAAAAAAAAAAAAAAAAAAAAAAAAAAAAAAAAAAAAAAAAEAAAAAAAAACgAAAAAAAACe0ZTbGbI4wAAAAAAAAAAAAAABAAAAAAAAAMEzVxr8XJRF+LOZK6ShRDZLQbBcyK3WI1J5iCueFc48AAAAAAAAAAAAAAAAAAAAAAEAAAAAAAAAAAAAAAAAAAAAAAAAAAAAAAAAAAAAAAAAAAAAAAAAAAAAAAAAAAAAAAAAAAAAAAAAAAAAAAAAAAAAAAAAAAAAAAAAAAAAAAAAAEAAAAAAAAAA+z4P1wc98IqKxykTSJxiVT+BVbWezIBnIBO1gRRlLq2x/A+jIc6G7/BA5YNJRbdnqPHrzsZvkCv4TKYd/XzwBA==",
  "parents": "AQAAAAAAAAABAAAAAAAAAJYYmFUdXXfLQ2p6EpF+tcqM9M4Pw5SLSFHdYwjMDFCjAAAAAAAAAAABAAAAAAAAAGVkMjU1MTkAAAAAAAAAAAAgAAAAAAAAAAHONvdzzjHfHBx6psAN8Z1rEVgqKPZ+K6Bsqp3FbrfjAQAAAAAAAAACAAAAAAAAAAwAAAAAAAAAAzvNDjSrme8gwAAA4w8ODnW8DxbOV/JribivvTtjJ4iHVOug0SXJc31BdSINAAAAAAAAAAPGHY4699vggx5AAAC2qBhm5vwPaBsmwAVPho/1Pd8ecce/+BGv4UimnEPzPQAAAAAAAAAAAAAAAAAAAAAAAAAAAAAAAAAAAAAAAAAAAAAAAAAAAAAAAAAAAAAAAAAAAAAAAAAAAQAAAAAAAACWGJhVHV13y0NqehKRfrXKjPTOD8OUi0hR3WMIzAxQowAAAAAAAAAAAAAAAAAAAAABAAAAAAAAAAAAAAAAAAAAAAAAAAAAAAAAAAAAAAAAAAAAAAAAAAAAAAAAAAAAAAAAAAAAAAAAAAAAAAAAAAAAAAAAAAAAAAAAAAAAAAAAAABAAAAAAAAAABnt64wN1qxym/CfiMgOx5fg/imVIEhY+4IiiM7gwvSx8qtqKniOx50ekrGv8B+gTKDXpmm2iJibWTI9QLZHWAY=",
}
```
**id** | string  
id of the transaction.  

**transaction** | string  
raw, base64 encoded transaction data  

## /tpool/raw [POST]
> curl example  

```go
curl -A "Sia-Agent" --data "<raw-encoded-tset>" "localhost:9980/tpool/raw"
```

submits a raw transaction to the transaction pool, broadcasting it to the
transaction pool's peers.  

### Query String Parameters
### REQUIRED
**parents** | string  
JSON- or base64-encoded transaction parents

**transaction** | string  
JSON- or base64-encoded transaction

### Response

standard success or error response. See [standard
responses](#standard-responses).

## /tpool/transactions [GET]
> curl example  

```go
curl -A "Sia-Agent" "localhost:9980/tpool/transactions"
```

returns the transactions of the transaction pool.

### JSON Response
> JSON Response Example
 
```go
{
  "transactions": [     
    {
      "siacoininputs":  [ // []SiacoinInput
        {
          "parentid": "b44db5d70f50b5c81b81d049fbdf9af27b4468f877d26c23a04c1093a7c4b541",
          "unlockconditions": {
            "publickeys": [
               {
                "algorithm": "ed25519",
                "key": "EKjiRsUyMOLER+8u3uXxemOEKMxRc2TxCh0QkcSCVHY="
               }
              ],
            "signaturesrequired": 1,
            "timelock": 0
          }
        },
      ]      
      "siacoinoutputs": []        // []SiacoinOutput        
      "filecontracts":  []        // []FileContract
      "filecontractrevisions": [] // []FileContractRevision 
      "storageproofs":  []        // []StorageProof         
      "siafundinputs":  []        // []SiafundInput
      "siafundoutputs": []        // []SiafundOutput      
      "minerfees": [              // []Currency   
        "61440000000000000000000"
      ],          
      "arbitrarydata": [          // [][]byte
        "RkNJZGVudGlmaWVyAAAAACYzhrmGh2OL2Y9eBn5UYIFxCi4HKFvtR43pEgaBpkDqEa3LrQlWGyk+a0tBXi4nkIIaISIfTJMZs3sBgi0PFl4NyGOgqYppVQGaYnPuaRZKONJWE2jYZUu/iY3xLvpYIciu5JVlRIStwfGepaPWW4jLe4tf3AabKINgFk6p52m6"
      ],
      "transactionsignatures": [ // []TransactionSignature
                    {
                        "coveredfields": {
                            "arbitrarydata": [],
                            "filecontractrevisions": [],
                            "filecontracts": [],
                            "minerfees": [],
                            "siacoininputs": [],
                            "siacoinoutputs": [],
                            "siafundinputs": [],
                            "siafundoutputs": [],
                            "storageproofs": [],
                            "transactionsignatures": [],
                            "wholetransaction": true
                        },
                        "parentid": "b44db5d70f50b5c81b81d049fbdf9af27b4468f877d26c23a04c1093a7c4b541",
                        "publickeyindex": 0,
                        "signature": "QAVQSrcTv2xBHjWiTuuxVgWtUYECEZNbud41u7wgFIGcsKuBnbtT2yaH/GMw00/aMCpZ70qqBpQwQ/akAn/pAA==",
                        "timelock": 0
                    },
    }
  ]
}
```
See [/wallet/transaction/:id](#wallettransactionid-get) for description of
transaction fields.

# Wallet

## /wallet [GET]
> curl example  

```go
curl -A "Sia-Agent" "localhost:9980/wallet"
```

Returns basic information about the wallet, such as whether the wallet is locked
or unlocked.

### JSON Response
> JSON Response Example

```go
{
  "encrypted":  true,   // boolean
  "unlocked":   true,   // boolean
  "rescanning": false,  // boolean

  "confirmedsiacoinbalance":     "123456", // hastings, big int
  "unconfirmedoutgoingsiacoins": "0",      // hastings, big int
  "unconfirmedincomingsiacoins": "789",    // hastings, big int

  "siafundbalance":      "1",    // siafunds, big int
  "siacoinclaimbalance": "9001", // hastings, big int

  "dustthreshold": "1234", // hastings / byte, big int
}
```
**encrypted** | boolean  
Indicates whether the wallet has been encrypted or not. If the wallet has not
been encrypted, then no data has been generated at all, and the first time the
wallet is unlocked, the password given will be used as the password for
encrypting all of the data. 'encrypted' will only be set to false if the wallet
has never been unlocked before (the unlocked wallet is still encryped - but the
encryption key is in memory).  

**unlocked** | boolean  
Indicates whether the wallet is currently locked or unlocked. Some calls become
unavailable when the wallet is locked.  

**rescanning** | boolean  
Indicates whether the wallet is currently rescanning the blockchain. This will
be true for the duration of calls to /unlock, /seeds, /init/seed, and
/sweep/seed.  

**confirmedsiacoinbalance** | hastings, big int  
Number of siacoins, in hastings, available to the wallet as of the most recent
block in the blockchain.  

**unconfirmedoutgoingsiacoins** | hastings, big int  
Number of siacoins, in hastings, that are leaving the wallet according to the
set of unconfirmed transactions. Often this number appears inflated, because
outputs are frequently larger than the number of coins being sent, and there is
a refund. These coins are counted as outgoing, and the refund is counted as
incoming. The difference in balance can be calculated using
'unconfirmedincomingsiacoins' - 'unconfirmedoutgoingsiacoins'  

**unconfirmedincomingsiacoins** | hastings, big int  
Number of siacoins, in hastings, are entering the wallet according to the set of
unconfirmed transactions. This number is often inflated by outgoing siacoins,
because outputs are frequently larger than the amount being sent. The refund
will be included in the unconfirmed incoming siacoins balance.  

**siafundbalance** | big int  
Number of siafunds available to the wallet as of the most recent block in the
blockchain.  

**siacoinclaimbalance** | hastings, big int  
Number of siacoins, in hastings, that can be claimed from the siafunds as of the
most recent block. Because the claim balance increases every time a file
contract is created, it is possible that the balance will increase before any
claim transaction is confirmed.  

**dustthreshold** | hastings / byte, big int  
Number of siacoins, in hastings per byte, below which a transaction output
cannot be used because the wallet considers it a dust output.  

## /wallet/033x [POST]
> curl example  

```go
curl -A "Sia-Agent" -u "":<apipassword> --data "source=/home/legacy-wallet&encryptionpassword=mypassword" "localhost:9980/wallet/033x"
```

Loads a v0.3.3.x wallet into the current wallet, harvesting all of the secret
keys. All spendable addresses in the loaded wallet will become spendable from
the current wallet.

### Query String Parameters
### REQUIRED
**source**  
Path on disk to the v0.3.3.x wallet to be loaded.  

**encryptionpassword**  
Encryption key of the wallet.  

### Response

standard success or error response. See [standard
responses](#standard-responses).

## /wallet/address [GET]
> curl example  

```go
curl -A "Sia-Agent" -u "":<apipassword> "localhost:9980/wallet/address"
```

Gets a new address from the wallet generated by the primary seed. An error will
be returned if the wallet is locked.

### JSON Response
> JSON Response Example
 
```go
{
  "address": "1234567890abcdef0123456789abcdef0123456789abcdef0123456789abcdef0123456789ab"
}
```
**address** | hash  
Wallet address that can receive siacoins or siafunds. Addresses are 76 character
long hex strings.  

## /wallet/addresses [GET]
> curl example  

```go
curl -A "Sia-Agent" "localhost:9980/wallet/addresses"
```

Fetches the list of addresses from the wallet. If the wallet has not been
created or unlocked, no addresses will be returned. After the wallet is
unlocked, this call will continue to return its addresses even after the wallet
is locked again.

### JSON Response
> JSON Response Example
 
```go
{
  "addresses": [ // []hash
    "1234567890abcdef0123456789abcdef0123456789abcdef0123456789abcdef0123456789ab",
    "aaaaaaaaaaaaaaaaaaaaaaaaaaaaaaaaaaaaaaaaaaaaaaaaaaaaaaaaaaaaaaaaaaaaaaaaaaaa",
    "bbbbbbbbbbbbbbbbbbbbbbbbbbbbbbbbbbbbbbbbbbbbbbbbbbbbbbbbbbbbbbbbbbbbbbbbbbbb"
  ]
}
```
**addresses** | hashes  
Array of wallet addresses owned by the wallet.  

## /wallet/seedaddrs [GET]
> curl example  

```go
curl -A "Sia-Agent" "localhost:9980/wallet/seedaddrs"
```

Fetches addresses generated by the wallet in reverse order. The last address
generated by the wallet will be the first returned. This also means that
addresses which weren't generated using the wallet's seed can't be retrieved
with this endpoint.

### Query String Parameters
### OPTIONAL
**count**  
Number of addresses that should be returned. If count is not specified or if
count is bigger than the number of addresses generated by the wallet, all
addresses will be returned.

### JSON Response
> JSON Response Example

```go
{
  "addresses": [ // []hash
    "1234567890abcdef0123456789abcdef0123456789abcdef0123456789abcdef0123456789ab",
    "aaaaaaaaaaaaaaaaaaaaaaaaaaaaaaaaaaaaaaaaaaaaaaaaaaaaaaaaaaaaaaaaaaaaaaaaaaaa",
    "bbbbbbbbbbbbbbbbbbbbbbbbbbbbbbbbbbbbbbbbbbbbbbbbbbbbbbbbbbbbbbbbbbbbbbbbbbbb"
  ]
}
```
**addresses** | hashes  
Array of wallet addresses previously generated by the wallet.

## /wallet/backup [GET]
> curl example  

```go
curl -A "Sia-Agent" -u "":<apipassword> "localhost:9980/wallet/backup?destination=/home/wallet-settings.backup"
```

Creates a backup of the wallet settings file. Though this can easily be done
manually, the settings file is often in an unknown or difficult to find
location. The /wallet/backup call can spare users the trouble of needing to find
their wallet file.

### Query String Parameters
### REQUIRED
**destination**  
Path to the location on disk where the backup file will be saved.  

### Response

standard success or error response. See [standard
responses](#standard-responses).

## /wallet/changepassword [POST]
> curl example  

```go
curl -A "Sia-Agent" -u "":<apipassword> -X POST "localhost:9980/wallet/changepassword?encryptionpassword=<currentpassword>&newpassword=<newpassword>"
```

Changes the wallet's encryption key.  

### Query String Parameters
### REQUIRED
**encryptionpassword** | string  
encryptionpassword is the wallet's current encryption password or primary seed.


**newpassword** | string  
newpassword is the new password for the wallet.  

### Response

standard success or error response. See [standard
responses](#standard-responses).

## /wallet/init [POST]
> curl example  

```go
curl -A "Sia-Agent" -u "":<apipassword> --data "encryptionpassword=<password>&force=false" "localhost:9980/wallet/init"
```

Initializes the wallet. After the wallet has been initialized once, it does not
need to be initialized again, and future calls to /wallet/init will return an
error. The encryption password is provided by the api call. If the password is
blank, then the password will be set to the same as the seed.

### Query String Parameters
### OPTIONAL WALLET PARAMETERS
**encryptionpassword** | string  
Password that will be used to encrypt the wallet. All subsequent calls should
use this password. If left blank, the seed that gets returned will also be the
encryption password.  

**dictionary** | string  
Name of the dictionary that should be used when encoding the seed. 'english' is
the most common choice when picking a dictionary.  

**force** | boolean  
When set to true /wallet/init will Reset the wallet if one exists instead of
returning an error. This allows API callers to reinitialize a new wallet.

### JSON Response
> JSON Response Example
 
```go
{
  "primaryseed": "hello world hello world hello world hello world hello world hello world hello world hello world hello world hello world hello world hello world hello world hello world hello"
}
```
**primaryseed**  
Wallet seed used to generate addresses that the wallet is able to spend.  

## /wallet/init/seed [POST]
> curl example  

```go
curl -A "Sia-Agent" -u "":<apipassword> --data "seed=<seed>&encryptionpassword=<password>&force=false" "localhost:9980/wallet/init/seed"
```

Initializes the wallet using a preexisting seed. After the wallet has been
initialized once, it does not need to be initialized again, and future calls to
/wallet/init/seed will return an error. The encryption password is provided by
the api call. If the password is blank, then the password will be set to the
same as the seed. Note that loading a preexisting seed requires scanning the
blockchain to determine how many keys have been generated from the seed. For
this reason, /wallet/init/seed can only be called if the blockchain is synced.

### Query String Parameters
### REQUIRED WALLET PARAMETERS
**seed** | string  
Dictionary-encoded phrase that corresponds to the seed being used to initialize
the wallet.  

### OPTIONAL
[Optional Wallet Parameters](#optional-wallet-parameters)

### Response

standard success or error response. See [standard
responses](#standard-responses).

## /wallet/seed [POST]
> curl example  

```go
curl -A "Sia-Agent" -u "":<apipassword> --data "seed=<seed>" "localhost:9980/wallet/seed"
```

Gives the wallet a seed to track when looking for incoming transactions. The
wallet will be able to spend outputs related to addresses created by the seed.
The seed is added as an auxiliary seed, and does not replace the primary seed.
Only the primary seed will be used for generating new addresses.

### Query String Parameters
### REQUIRED
[Required Wallet Parameters](#required-wallet-parameters)

### OPTIONAL | string
[Optional Wallet Parameters](#optional-wallet-parameters)

### Response

standard success or error response. See [standard
responses](#standard-responses).

## /wallet/seeds [GET]
> curl example  

```go
curl -A "Sia-Agent" -u "":<apipassword> "localhost:9980/wallet/seeds"
```

Returns the list of seeds in use by the wallet. The primary seed is the only
seed that gets used to generate new addresses. This call is unavailable when the
wallet is locked.

### Query String Parameters
### REQUIRED
**dictionary** | string  
Name of the dictionary that should be used when encoding the seed. 'english' is
the most common choice when picking a dictionary.  

### JSON Response
> JSON Response Example

```go
{
  "primaryseed":        "hello world hello world hello world hello world hello world hello world hello world hello world hello world hello world hello world hello world hello world hello world hello",
  "addressesremaining": 2500,
  "allseeds":           [
    "hello world hello world hello world hello world hello world hello world hello world hello world hello world hello world hello world hello world hello world hello world hello",
    "foo bar foo bar foo bar foo bar foo bar foo bar foo bar foo bar foo bar foo bar foo bar foo bar foo bar foo bar foo",
  ]
}
```
**primaryseed**  
Seed that is actively being used to generate new addresses for the wallet.  

**addressesremaining**  
Number of addresses that remain in the primary seed until exhaustion has been
reached. Once exhaustion has been reached, new addresses will continue to be
generated but they will be more difficult to recover in the event of a lost
wallet file or encryption password.  

**allseeds**  
Array of all seeds that the wallet references when scanning the blockchain for
outputs. The wallet is able to spend any output generated by any of the seeds,
however only the primary seed is being used to generate new addresses.  

## /wallet/siacoins [POST]
> curl example  

```go
curl -A "Sia-Agent" -u "":<apipassword> --data "amount=1000&destination=c134a8372bd250688b36867e6522a37bdc391a344ede72c2a79206ca1c34c84399d9ebf17773" "localhost:9980/wallet/siacoins"
```

Sends siacoins to an address or set of addresses. The outputs are arbitrarily
selected from addresses in the wallet. If 'outputs' is supplied, 'amount' and
'destination' must be empty.  

### Query String Parameters
### REQUIRED
Amount and Destination or Outputs are required

**amount** | hastings  
Number of hastings being sent. A hasting is the smallest unit in Sia. There are
10^24 hastings in a siacoin.

**destination** | address  
Address that is receiving the coins.  

**OR**

**outputs**  
JSON array of outputs. The structure of each output is: {"unlockhash":
"<destination>", "value": "<amount>"}  

### JSON Response
> JSON Response Example

```go
{
  "transactions": [     
    {
      "siacoininputs":  [ // []SiacoinInput
        {
          "parentid": "b44db5d70f50b5c81b81d049fbdf9af27b4468f877d26c23a04c1093a7c4b541",
          "unlockconditions": {
            "publickeys": [
               {
                "algorithm": "ed25519",
                "key": "EKjiRsUyMOLER+8u3uXxemOEKMxRc2TxCh0QkcSCVHY="
               }
              ],
            "signaturesrequired": 1,
            "timelock": 0
          }
        },
      ]      
      "siacoinoutputs": []        // []SiacoinOutput        
      "filecontracts":  []        // []FileContract
      "filecontractrevisions": [] // []FileContractRevision 
      "storageproofs":  []        // []StorageProof         
      "siafundinputs":  []        // []SiafundInput
      "siafundoutputs": []        // []SiafundOutput      
      "minerfees": [              // []Currency   
        "61440000000000000000000"
      ],          
      "arbitrarydata": [          // [][]byte
        "RkNJZGVudGlmaWVyAAAAACYzhrmGh2OL2Y9eBn5UYIFxCi4HKFvtR43pEgaBpkDqEa3LrQlWGyk+a0tBXi4nkIIaISIfTJMZs3sBgi0PFl4NyGOgqYppVQGaYnPuaRZKONJWE2jYZUu/iY3xLvpYIciu5JVlRIStwfGepaPWW4jLe4tf3AabKINgFk6p52m6"
      ],
      "transactionsignatures": [ // []TransactionSignature
                    {
                        "coveredfields": {
                            "arbitrarydata": [],
                            "filecontractrevisions": [],
                            "filecontracts": [],
                            "minerfees": [],
                            "siacoininputs": [],
                            "siacoinoutputs": [],
                            "siafundinputs": [],
                            "siafundoutputs": [],
                            "storageproofs": [],
                            "transactionsignatures": [],
                            "wholetransaction": true
                        },
                        "parentid": "b44db5d70f50b5c81b81d049fbdf9af27b4468f877d26c23a04c1093a7c4b541",
                        "publickeyindex": 0,
                        "signature": "QAVQSrcTv2xBHjWiTuuxVgWtUYECEZNbud41u7wgFIGcsKuBnbtT2yaH/GMw00/aMCpZ70qqBpQwQ/akAn/pAA==",
                        "timelock": 0
                    },
    }
  ]
  "transactionids": [
    "1234567890abcdef0123456789abcdef0123456789abcdef0123456789abcdef",
    "aaaaaaaaaaaaaaaaaaaaaaaaaaaaaaaaaaaaaaaaaaaaaaaaaaaaaaaaaaaaaaaa",
    "bbbbbbbbbbbbbbbbbbbbbbbbbbbbbbbbbbbbbbbbbbbbbbbbbbbbbbbbbbbbbbbb"
  ]
}
```
**transactions** Array of transactions that were created when sending the coins.
The last transaction contains the output headed to the 'destination'.
Transaction IDs are 64 character long hex strings.

**transactionids**  
Array of IDs of the transactions that were created when sending the coins.

## /wallet/siafunds [POST]
> curl example  

```go
curl -A "Sia-Agent" -u "":<apipassword> --data "amount=10&destination=c134a8372bd250688b36867e6522a37bdc391a344ede72c2a79206ca1c34c84399d9ebf17773" "localhost:9980/wallet/siafunds"
```

Sends siafunds to an address. The outputs are arbitrarily selected from
addresses in the wallet. Any siacoins available in the siafunds being sent (as
well as the siacoins available in any siafunds that end up in a refund address)
will become available to the wallet as siacoins after 144 confirmations. To
access all of the siacoins in the siacoin claim balance, send all of the
siafunds to an address in your control (this will give you all the siacoins,
while still letting you control the siafunds).

### Query String Parameters
### REQUIRED
**amount** | siafunds  
Number of siafunds being sent.  

**destination** | address  
Address that is receiving the funds.  

### JSON Response
> JSON Response Example
 
```go
{
  "transactions": [     
    {
      "siacoininputs":  [ // []SiacoinInput
        {
          "parentid": "b44db5d70f50b5c81b81d049fbdf9af27b4468f877d26c23a04c1093a7c4b541",
          "unlockconditions": {
            "publickeys": [
               {
                "algorithm": "ed25519",
                "key": "EKjiRsUyMOLER+8u3uXxemOEKMxRc2TxCh0QkcSCVHY="
               }
              ],
            "signaturesrequired": 1,
            "timelock": 0
          }
        },
      ]      
      "siacoinoutputs": []        // []SiacoinOutput        
      "filecontracts":  []        // []FileContract
      "filecontractrevisions": [] // []FileContractRevision 
      "storageproofs":  []        // []StorageProof         
      "siafundinputs":  []        // []SiafundInput
      "siafundoutputs": []        // []SiafundOutput      
      "minerfees": [              // []Currency   
        "61440000000000000000000"
      ],          
      "arbitrarydata": [          // [][]byte
        "RkNJZGVudGlmaWVyAAAAACYzhrmGh2OL2Y9eBn5UYIFxCi4HKFvtR43pEgaBpkDqEa3LrQlWGyk+a0tBXi4nkIIaISIfTJMZs3sBgi0PFl4NyGOgqYppVQGaYnPuaRZKONJWE2jYZUu/iY3xLvpYIciu5JVlRIStwfGepaPWW4jLe4tf3AabKINgFk6p52m6"
      ],
      "transactionsignatures": [ // []TransactionSignature
                    {
                        "coveredfields": {
                            "arbitrarydata": [],
                            "filecontractrevisions": [],
                            "filecontracts": [],
                            "minerfees": [],
                            "siacoininputs": [],
                            "siacoinoutputs": [],
                            "siafundinputs": [],
                            "siafundoutputs": [],
                            "storageproofs": [],
                            "transactionsignatures": [],
                            "wholetransaction": true
                        },
                        "parentid": "b44db5d70f50b5c81b81d049fbdf9af27b4468f877d26c23a04c1093a7c4b541",
                        "publickeyindex": 0,
                        "signature": "QAVQSrcTv2xBHjWiTuuxVgWtUYECEZNbud41u7wgFIGcsKuBnbtT2yaH/GMw00/aMCpZ70qqBpQwQ/akAn/pAA==",
                        "timelock": 0
                    },
    }
  ]
  "transactionids": [
    "1234567890abcdef0123456789abcdef0123456789abcdef0123456789abcdef",
    "aaaaaaaaaaaaaaaaaaaaaaaaaaaaaaaaaaaaaaaaaaaaaaaaaaaaaaaaaaaaaaaa",
    "bbbbbbbbbbbbbbbbbbbbbbbbbbbbbbbbbbbbbbbbbbbbbbbbbbbbbbbbbbbbbbbb"
  ]
}
```
**transactionids**  
Array of transactions that were created when sending the funds. The last
transaction contains the output headed to the 'destination'. Transaction IDs are
64 character long hex strings.  

**transactionids**  
Array of IDs of the transactions that were created when sending the coins.

## /wallet/siagkey [POST]
> curl example  

```go
curl -A "Sia-Agent" -u "":<apipassword> --data "encryptionpassword=<password>&keyfiles=/file1,/home/file2" "localhost:9980/wallet/siagkey"
```

Loads a key into the wallet that was generated by siag. Most siafunds are
currently in addresses created by siag.

### Query String Parameters
### REQUIRED
**encryptionpassword**  
Key that is used to encrypt the siag key when it is imported to the wallet.  

**keyfiles**  
List of filepaths that point to the keyfiles that make up the siag key. There
should be at least one keyfile per required signature. The filenames need to be
comma separated (no spaces), which means filepaths that contain a comma are not
allowed.  

### Response

standard success or error response. See [standard
responses](#standard-responses).

## /wallet/sign [POST]
> curl example  

```go
curl -A "Sia-Agent" -u "":<apipassword> --data "<requestbody>" "localhost:9980/wallet/sign"
```

Signs a transaction. The wallet will attempt to sign each input specified. The
transaction's TransactionSignatures should be complete except for the Signature
field. If `tosign` is provided, the wallet will attempt to fill in signatures
for each TransactionSignature specified. If `tosign` is not provided, the wallet
will add signatures for every TransactionSignature that it has keys for.

### Request Body
> Request Body Example

```go
{
  // Unsigned transaction
  "transaction": {
    "siacoininputs": [
      {
        "parentid": "af1a88781c362573943cda006690576b150537c1ae142a364dbfc7f04ab99584",
        "unlockconditions": {
          "timelock": 0,
          "publickeys": [ "ed25519:8b845bf4871bcdf4ff80478939e508f43a2d4b2f68e94e8b2e3d1ea9b5f33ef1" ],
          "signaturesrequired": 1
        }
      }
    ],
    "siacoinoutputs": [
      {
        "value": "5000000000000000000000000",
        "unlockhash": "17d25299caeccaa7d1598751f239dd47570d148bb08658e596112d917dfa6bc8400b44f239bb"
      },
      {
        "value": "299990000000000000000000000000",
        "unlockhash": "b4bf662170622944a7c838c7e75665a9a4cf76c4cebd97d0e5dcecaefad1c8df312f90070966"
      }
    ],
    "minerfees": [ "1000000000000000000000000" ],
    "transactionsignatures": [
      {
        "parentid": "af1a88781c362573943cda006690576b150537c1ae142a364dbfc7f04ab99584",
        "publickeyindex": 0,
        "coveredfields": {"wholetransaction": true}
      }
    ]
  },

  // Optional IDs to sign; each should correspond to a parentid in the transactionsignatures.
  "tosign": [
    "af1a88781c362573943cda006690576b150537c1ae142a364dbfc7f04ab99584"
  ]
}
```

### JSON Response
> JSON Response Example
 
```go
{
  // signed transaction
  "transaction": {
    "siacoininputs": [
      {
        "parentid": "af1a88781c362573943cda006690576b150537c1ae142a364dbfc7f04ab99584",
        "unlockconditions": {
          "timelock": 0,
          "publickeys": [ "ed25519:8b845bf4871bcdf4ff80478939e508f43a2d4b2f68e94e8b2e3d1ea9b5f33ef1" ],
          "signaturesrequired": 1
        }
      }
    ],
    "siacoinoutputs": [
      {
        "value": "5000000000000000000000000",
        "unlockhash": "17d25299caeccaa7d1598751f239dd47570d148bb08658e596112d917dfa6bc8400b44f239bb"
      },
      {
        "value": "299990000000000000000000000000",
        "unlockhash": "b4bf662170622944a7c838c7e75665a9a4cf76c4cebd97d0e5dcecaefad1c8df312f90070966"
      }
    ],
    "minerfees": [ "1000000000000000000000000" ],
    "transactionsignatures": [
      {
        "parentid": "af1a88781c362573943cda006690576b150537c1ae142a364dbfc7f04ab99584",
        "publickeyindex": 0,
        "coveredfields": {"wholetransaction": true},
        "signature": "CVkGjy4The6h+UU+O8rlZd/O3Gb1xRJdyQ2vzBFEb/5KveDKDrrieCiFoNtUaknXEQbdxlrDqMujc+x3aZbKCQ=="
      }
    ]
  }
}
```

## /wallet/sweep/seed [POST]
> curl example  

```go
curl -A "Sia-Agent" -u "":<apipassword> --data "seed=<seed>" "localhost:9980/wallet/sweep/seed"
```

Scans the blockchain for outputs belonging to a seed and send them to an address
owned by the wallet.

### Query String Parameters
### REQUIRED
**seed** | string  
Dictionary-encoded phrase that corresponds to the seed being added to the
wallet.  

### OPTIONAL
**dictionary** | string  
Name of the dictionary that should be used when decoding the seed. 'english' is
the most common choice when picking a dictionary.  

### JSON Response
 > JSON  Response Example
```go
{
"coins": "123456", // hastings, big int
"funds": "1",      // siafunds, big int
}
```
**coins** | hastings, big int  
Number of siacoins, in hastings, transferred to the wallet as a result of the
sweep.  

**funds** | siafunds, big int  
Number of siafunds transferred to the wallet as a result of the sweep.  

## /wallet/lock [POST]
> curl example  

```go
curl -A "Sia-Agent" -u "":<apipassword> -X POST "localhost:9980/wallet/lock"
```

Locks the wallet, wiping all secret keys. After being locked, the keys are
encrypted. Queries for the seed, to send siafunds, and related queries become
unavailable. Queries concerning transaction history and balance are still
available.

### Response

standard success or error response. See [standard
responses](#standard-responses).

## /wallet/transaction/:*id* [GET]
> curl example  

```go
curl -A "Sia-Agent" "localhost:9980/wallet/transaction/22e8d5428abc184302697929f332fa0377ace60d405c39dd23c0327dc694fae7"
```

Gets the transaction associated with a specific transaction id.

### Path Parameters
### REQUIRED
**id** | hash  
ID of the transaction being requested.  

### JSON Response
> JSON Response Example

```go
{
  "transaction": {
    "transaction": {
      // See types.Transaction in https://gitlab.com/NebulousLabs/Sia/blob/master/types/transactions.go
    },
    "transactionid":         "1234567890abcdef0123456789abcdef0123456789abcdef0123456789abcdef",
    "confirmationheight":    50000,
    "confirmationtimestamp": 1257894000,
    "inputs": [
      {
        "parentid":       "1234567890abcdef0123456789abcdef0123456789abcdef0123456789abcdef",
        "fundtype":       "siacoin input",
        "walletaddress":  false,
        "relatedaddress": "1234567890abcdef0123456789abcdef0123456789abcdef0123456789abcdef0123456789ab",
        "value":          "1234", // hastings or siafunds, depending on fundtype, big int
      }
    ],
    "outputs": [
      {
        "id":             "1234567890abcdef0123456789abcdef0123456789abcdef0123456789abcdef",
        "fundtype":       "siacoin output",
        "maturityheight": 50000,
        "walletaddress":  false,
        "relatedaddress": "aaaaaaaaaaaaaaaaaaaaaaaaaaaaaaaaaaaaaaaaaaaaaaaaaaaaaaaaaaaaaaaaaaaaaaaaaaaa",
        "value":          "1234", // hastings or siafunds, depending on fundtype, big int
      }
    ]
  }
}
```
**transaction**  
Raw transaction. The rest of the fields in the resposne are determined from this
raw transaction. It is left undocumented here as the processed transaction (the
rest of the fields in this object) are usually what is desired.  

See types.Transaction in
https://gitlab.com/NebulousLabs/Sia/blob/master/types/transactions.go  

**transactionid**  
ID of the transaction from which the wallet transaction was derived.  

**confirmationheight**  
Block height at which the transaction was confirmed. If the transaction is
unconfirmed the height will be the max value of an unsigned 64-bit integer.  

**confirmationtimestamp**  
Time, in unix time, at which a transaction was confirmed. If the transaction is
unconfirmed the timestamp will be the max value of an unsigned 64-bit integer.  

**inputs**  
Array of processed inputs detailing the inputs to the transaction.  

**parentid**  
The id of the output being spent.  

**fundtype**  
Type of fund represented by the input. Possible values are 'siacoin input' and
'siafund input'.  

**walletaddress** | Boolean  
true if the address is owned by the wallet.  

**relatedaddress**  
Address that is affected. For inputs (outgoing money), the related address is
usually not important because the wallet arbitrarily selects which addresses
will fund a transaction.  

**value** | hastings or siafunds, depending on fundtype, big int  
Amount of funds that have been moved in the input.  

**outputs**  
Array of processed outputs detailing the outputs of the transaction. Outputs
related to file contracts are excluded.  

**id**  
The id of the output that was created.  

**fundtype**  
Type of fund is represented by the output. Possible values are 'siacoin output',
'siafund output', 'claim output', and 'miner payout'. Siacoin outputs and claim
outputs both relate to siacoins.  

Siafund outputs relate to siafunds.  

Miner payouts point to siacoins that have been spent on a miner payout. Because
the destination of the miner payout is determined by the block and not the
transaction, the data 'maturityheight', 'walletaddress', and 'relatedaddress'
areleft blank.  

**maturityheight**  
Block height the output becomes available to be spent. Siacoin outputs and
siafund outputs mature immediately - their maturity height will always be the
confirmation height of the transaction. Claim outputs cannot be spent until they
have had 144 confirmations, thus the maturity height of a claim output will
always be 144 larger than the confirmation height of the transaction.  

**walletaddress** | boolean  
true if the address is owned by the wallet.  

**relatedaddress**  
Address that is affected. For outputs (incoming money), the related address
field can be used to determine who has sent money to the wallet.  

**value** | hastings or siafunds, depending on fundtype, big int  
Amount of funds that have been moved in the output.  

## /wallet/transactions [GET]
> curl example  

```go
curl -A "Sia-Agent" "localhost:9980/wallet/transactions"
```

Returns a list of transactions related to the wallet in chronological order.

### Query String Parameters
### REQUIRED
**startheight** | block height  
Height of the block where transaction history should begin.

**endheight** | block height  
Height of of the block where the transaction history should end. If 'endheight'
is greater than the current height, or if it is '-1', all transactions up to and
including the most recent block will be provided.

### JSON Response
> JSON Response Example

```go
{
  "confirmedtransactions": [
    {
      // See the documentation for '/wallet/transaction/:id' for more information.
    }
  ],
  "unconfirmedtransactions": [
    {
      // See the documentation for '/wallet/transaction/:id' for more information.
    }
  ]
}
```
**confirmedtransactions**  
All of the confirmed transactions appearing between height 'startheight' and
height 'endheight' (inclusive).  

See the documentation for '/wallet/transaction/:id' for more information.  

**unconfirmedtransactions**  
All of the unconfirmed transactions.  

See the documentation for '/wallet/transaction/:id' for more information.  

## /wallet/transactions/:addr [GET]
> curl example  

```go
curl -A "Sia-Agent" "localhost:9980/wallet/transactions/abf1ba4ad65820ce2bd5d63466b8555d0ec9bfe5f5fa920b4fef6ad98f443e2809e5ae619b74"
```

Returns all of the transactions related to a specific address.

### Path Parameters
### REQUIRED
**addr** | hash  
Unlock hash (i.e. wallet address) whose transactions are being requested.  

### JSON Response
> JSON Response Example

```go
{
  "transactions": [
    {
      // See the documentation for '/wallet/transaction/:id' for more information.
    }
  ]
}
```
**transactions**  
Array of processed transactions that relate to the supplied address.  

See the documentation for '/wallet/transaction/:id' for more information.  

## /wallet/unlock [POST]
> curl example  

```go
curl -A "Sia-Agent" -u "":<apipassword> --data "encryptionpassword=<password>" "localhost:9980/wallet/unlock"
```

Unlocks the wallet. The wallet is capable of knowing whether the correct
password was provided.

### Query String Parameters
### REQUIRED
**encryptionpassword** | string  
Password that gets used to decrypt the file. Most frequently, the encryption
password is the same as the primary wallet seed.  

### Response

standard success or error response. See [standard
responses](#standard-responses).

## /wallet/unlockconditions/:addr [GET]
> curl example  

```go
curl -A "Sia-Agent" -u "":<apipassword> "localhost:9980/wallet/unlockconditions/2d6c6d705c80f17448d458e47c3fb1a02a24e018a82d702cda35262085a3167d98cc7a2ba339"
```

Returns the unlock conditions of :addr, if they are known to the wallet.

### Path Parameters
### REQUIRED
**addr** | hash  
Unlock hash (i.e. wallet address) whose transactions are being requested.  

### JSON Response
> JSON Response Example

```go
{
  "unlockconditions": {
    "timelock": 0,
    "publickeys": [{
      "algorithm": "ed25519",
      "key": "/XUGj8PxMDkqdae6Js6ubcERxfxnXN7XPjZyANBZH1I="
    }],
    "signaturesrequired": 1
  }
}
```
**timelock**  
The minimum blockheight required.  

**signaturesrequired**  
The number of signatures required.  

**publickeys** | SiaPublicKey  
The set of keys whose signatures count towards signaturesrequired.  

## /wallet/unspent [GET]
> curl example  

```go
curl -A "Sia-Agent" -u "":<apipassword> "localhost:9980/wallet/unspent"
```

Returns a list of outputs that the wallet can spend.

### JSON Response
> JSON Response Example

```go
{
  "outputs": [
    {
      "id": "1234567890abcdef0123456789abcdef0123456789abcdef0123456789abcdef",
      "fundtype": "siacoin output",
      "confirmationheight": 50000,
      "unlockhash": "1234567890abcdef0123456789abcdef0123456789abcdef0123456789abcdef0123456789ab",
      "value": "1234", // big int
      "iswatchonly": false
    }
  ]
}
```
**outputs**  
Array of outputs that the wallet can spend.  

**id**  
The id of the output.  

**fundtype**  
Type of output, either 'siacoin output' or 'siafund output'.  

**confirmationheight**  
Height of block in which the output appeared. To calculate the number of
confirmations, subtract this number from the current block height.  

**unlockhash**  
Hash of the output's unlock conditions, commonly known as the "address".  

**value** | big int  
Amount of funds in the output; hastings for siacoin outputs, and siafunds for
siafund outputs.  

**iswatchonly** | Boolean  
Whether the output comes from a watched address or from the wallet's seed.  

## /wallet/verify/address/:addr [GET]
> curl example  

```go
curl -A "Sia-Agent" "localhost:9980/wallet/verify/address/75d9a7351022681ba3539d7e0c5699d143ab5a7747604998cace1299ab6c04c5ea2aa2e87aac"
```

Takes the address specified by :addr and returns a JSON response indicating if
the address is valid.

### Path Parameters
### REQUIRED
**addr** | hash  
Unlock hash (i.e. wallet address) whose transactions are being requested.  

### JSON Response
> JSON Response Example

```go
{
  "valid": true
}
```
**valid**  
valid indicates if the address supplied to :addr is a valid UnlockHash.  

## /wallet/verifypassword [GET]
> curl example  

```go
curl -A "Sia-Agent" "localhost:9980/wallet/verifypassword?password=<password>"
```

Takes a password and verifies if it is the password used to encrypt the wallet.

### Path Parameters
#### REQUIRED
**password** | string  
Password being checked.  

### JSON Response
> JSON Response Example

```go
{
  "valid": true,
}
```
**valid** | boolean  
valid indicates if the password supplied is the password used to encrypt the
wallet.  

## /wallet/watch [GET]
> curl example  

```go
curl -A "Sia-Agent" -u "":<apipassword> "localhost:9980/wallet/watch"
```

Returns the set of addresses that the wallet is watching. This set only includes
addresses that were explicitly requested to be watched; addresses that were
generated automatically by the wallet, or by /wallet/address, are not included.

### JSON Response
> JSON Response Example

```go
{
  "addresses": [ // []hash
    "1234567890abcdef0123456789abcdef0123456789abcdef0123456789abcdef",
    "abcdef0123456789abcdef0123456789abcd1234567890ef0123456789abcdef"
  ]
}
```
**addresses** | hashes  
The addresses currently watched by the wallet.  

## /wallet/watch [POST]
> curl example  

```go
curl -A "Sia-Agent" -u "":<apipassword> --data "<requestbody>" "localhost:9980/wallet/watch"
```

Update the set of addresses for the wallet to watch.

### Request Body
> Request Body Example

```go
{
  "addresses": [    // []hash
    "1234567890abcdef0123456789abcdef0123456789abcdef0123456789abcdef",
    "abcdef0123456789abcdef0123456789abcd1234567890ef0123456789abcdef"
  ],
  "remove": false,  // boolean
  "unused": true,   // boolean
```

**addresses** | hashes  
The addresses to add or remove from the current set.

**remove** | boolean  
If true, remove the addresses instead of adding them.

**unused** | boolean  
If true, the wallet will not rescan the blockchain. Only set this flag if the
addresses have never appeared in the blockchain.

### Response

standard success or error response. See [standard responses](#standard-responses).<|MERGE_RESOLUTION|>--- conflicted
+++ resolved
@@ -3905,8 +3905,6 @@
 If disablelocalfetch is true, downloads won't be served from disk even if the
 file is available locally. Is always `false` for downloads with `localpath`
 set.
-<<<<<<< HEAD
-=======
 
 ### Response
 
@@ -3964,73 +3962,12 @@
 ### Path Parameters // TODO: support for offset+len when ready as optional parameters
 
 ### OPTIONAL
->>>>>>> 27b6374a
 
 ### Response
 
 standard success or error response. See [standard
 responses](#standard-responses).
 
-<<<<<<< HEAD
-## /renter/stream [POST]
-> curl example  
-
-> Stream the exported file from the Sia network.  
-```go
-curl -A "Sia-Agent" "localhost:9980/renter/stream" --data <previously-exported-siafile>
-```  
-
-> The file can be streamed partially by using standard partial http requests
-> which means setting the "Range" field in the http header.  
-
-```go
-curl -A "Sia-Agent" -H "Range: bytes=0-1023" "localhost:9980/renter/stream" --data-binary @myfile.shared
-```
-
-downloads an exported file using http streaming. This call blocks until the
-data is received. The streaming endpoint also uses caching internally to
-prevent siad from re-downloading the same chunk multiple times when only
-parts of a file are requested at once. This might lead to a substantial
-increase in ram usage and therefore it is not recommended to stream multiple
-files in parallel at the moment. This restriction will be removed together
-with the caching once partial downloads are supported in the future. If you
-want to stream multiple files you should increase the size of the Renter's
-`streamcachesize` to at least 2x the number of files you are steaming.
-
-### Binary Parameters
-### REQUIRED
-The SiaFile or SiaDir which was previously exported using the
-`/renter/export` endpoint should be located in the request's body.
-
-### Response
-
-standard success or error response. See [standard
-responses](#standard-responses).
-
-## /renter/sialink/*sialink* [GET]
-> curl example  
-
-> Stream the whole file.  
-
-```bash
-// TODO: Replace this with a rick roll
-curl -A "Sia-Agent" "localhost:9980/renter/sialink/Ab4zT-TlIWiunNSax0tPrOWYnQrIriI0j4yCWcpxcWrXsABjAAAAAAAAAAEK"
-```  
-
-downloads a sialink using http streaming. This call blocks until the data is
-received.
-
-### Path Parameters // TODO: support for offset+len when ready as optional parameters
-
-### OPTIONAL
-
-### Response
-
-standard success or error response. See [standard
-responses](#standard-responses).
-
-=======
->>>>>>> 27b6374a
 ## /renter/linkfile/*siapath* [POST]
 > curl example  
 
@@ -4067,11 +4004,7 @@
 **convertpath** string  
 The siapath of an existing siafile that should be converted to a sialink. A new
 linkfile will be created. Both the new linkfile and the existing siafile are
-<<<<<<< HEAD
-required to be maintained on the netowrk in order for the sialink to remain
-=======
 required to be maintained on the network in order for the sialink to remain
->>>>>>> 27b6374a
 active.
 
 **force** | bool  
