--- conflicted
+++ resolved
@@ -226,11 +226,6 @@
 		// Type returns the type identifier of the ErasureCoder.
 		Type() ErasureCoderType
 	}
-
-	// Sialink is a specific type of string that refers to a sialink. A sialink
-	// is always prefixed by 'sia://', and can be used to fetch data from the
-	// Sia network knowing nothing more than the root of the data.
-	Sialink string
 )
 
 // An Allowance dictates how much the Renter is allowed to spend in a given
@@ -431,11 +426,7 @@
 	Recoverable      bool              `json:"recoverable"`
 	Redundancy       float64           `json:"redundancy"`
 	Renewing         bool              `json:"renewing"`
-<<<<<<< HEAD
-	Sialinks         []Sialink         `json:"sialinks"`
-=======
 	Sialinks         []string          `json:"sialinks"`
->>>>>>> a0cd35ed
 	SiaPath          SiaPath           `json:"siapath"`
 	Stuck            bool              `json:"stuck"`
 	StuckHealth      float64           `json:"stuckhealth"`
@@ -997,19 +988,8 @@
 // leading bytes of the linkfile, meaning that this struct can be extended
 // without breaking compatibility.
 type LinkfileMetadata struct {
-<<<<<<< HEAD
-	// Filename.
-	Name string `json:"name"`
-
-	// Permissions.
-	Mode os.FileMode `json:"mode"`
-
-	// Timestamp information, in 64bit Unix.
-	CreateTime int64 `json:"createtime"`
-=======
 	Filename string      `json:"filename,omitempty"`
 	Mode     os.FileMode `json:"mode,omitempty"`
->>>>>>> a0cd35ed
 }
 
 // LinkfileUploadParameters establishes the parameters such as the intra-root
@@ -1017,30 +997,6 @@
 type LinkfileUploadParameters struct {
 	// SiaPath defines the siapath that the linkfile is going to be uploaded to.
 	// Recommended that the linkfile is placed in /var/linkfiles
-<<<<<<< HEAD
-	SiaPath SiaPath
-
-	// Force determines whether the upload should overwrite an existing siafile
-	// at 'SiaPath'. If set to false, an error will be returned if there is
-	// already a file at 'SiaPath'. If set to true, any existing siafile at
-	// SiaPath will be deleted and over-written.
-	Force bool
-
-	// The base chunk is always uploaded with a 1-of-N erasure coding setting,
-	// meaning that only the redundancy needs to be configured by the user.
-	BaseChunkRedundancy uint8
-
-	// The intra sector erasure coding settings establish how the gets erasure
-	// coded within the base chunk. This is an optimization to improve download
-	// speeds.
-	IntraSectorDataPieces   uint8
-	IntraSectorParityPieces uint8
-
-	FileMetadata LinkfileMetadata
-
-	// Reader supplies the file data for the linkfile.
-	Reader io.Reader
-=======
 	SiaPath SiaPath `json:"siapath"`
 
 	// Force determines whether the upload should overwrite an existing siafile
@@ -1060,5 +1016,4 @@
 
 	// Reader supplies the file data for the linkfile.
 	Reader io.Reader `json:"reader"`
->>>>>>> a0cd35ed
 }