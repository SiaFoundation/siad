--- conflicted
+++ resolved
@@ -33,12 +33,11 @@
 	// errPriceTableGouging is returned when price gouging is detected
 	errPriceTableGouging = errors.New("price table rejected due to price gouging")
 
-<<<<<<< HEAD
 	// errHostBlockHeightNotWithinTolerance is returned when the block height
 	// returned by the host is not within a certain tolerance, the
 	// priceTableHostBlockHeightLeeWay,  of our own block height.
 	errHostBlockHeightNotWithinTolerance = errors.New("host blockheight is not within tolerance, host is unsynced")
-=======
+
 	// minAcceptedPriceTableValidity is the minimum price table validity
 	// the renter will accept.
 	minAcceptedPriceTableValidity = build.Select(build.Var{
@@ -46,7 +45,6 @@
 		Dev:      1 * time.Minute,
 		Testing:  10 * time.Second,
 	}).(time.Duration)
->>>>>>> 18852cf6
 )
 
 type (
@@ -220,6 +218,7 @@
 	// check for gouging before paying
 	err = checkUpdatePriceTableGouging(pt, w.staticCache().staticRenterAllowance)
 	if err != nil {
+
 		err = errors.Compose(err, errors.AddContext(errPriceTableGouging, fmt.Sprintf("host %v", w.staticHostPubKeyStr)))
 		w.renter.log.Println("ERROR: ", err)
 		return
