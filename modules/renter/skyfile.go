--- conflicted
+++ resolved
@@ -496,12 +496,6 @@
 // 'callUploadStreamFromReader'. The final skylink is created by calling
 // 'CreateSkylinkFromSiafile' on the resulting siafile.
 func (r *Renter) managedUploadSkyfileLargeFile(sup modules.SkyfileUploadParameters, fileReader modules.SkyfileUploadReader) (modules.Skylink, error) {
-<<<<<<< HEAD
-	// Create the erasure coder to use when uploading the fanout.
-	ec := modules.NewRSSubCodeDefault()
-
-=======
->>>>>>> 769af75e
 	// Create the siapath for the skyfile extra data. This is going to be the
 	// same as the skyfile upload siapath, except with a suffix.
 	siaPath, err := modules.NewSiaPath(sup.SiaPath.String() + modules.ExtendedSuffix)
@@ -564,19 +558,11 @@
 	return skylink, nil
 }
 
-<<<<<<< HEAD
 // DownloadByRoot will fetch data using the merkle root of that data. This uses
 // all of the async worker primitives to improve speed and throughput.
 func (r *Renter) DownloadByRoot(root crypto.Hash, offset, length uint64, timeout time.Duration, pricePerMS types.Currency) ([]byte, error) {
 	if err := r.tg.Add(); err != nil {
 		return nil, err
-=======
-// DownloadSkylink will take a link and turn it into the metadata and data of a
-// download.
-func (r *Renter) DownloadSkylink(link modules.Skylink, timeout time.Duration) (modules.SkyfileLayout, modules.SkyfileMetadata, modules.Streamer, error) {
-	if err := r.tg.Add(); err != nil {
-		return modules.SkyfileLayout{}, modules.SkyfileMetadata{}, nil, err
->>>>>>> 769af75e
 	}
 	defer r.tg.Done()
 
@@ -585,7 +571,6 @@
 		return nil, ErrSkylinkBlocked
 	}
 
-<<<<<<< HEAD
 	// Create the context
 	ctx := r.tg.StopCtx()
 	if timeout > 0 {
@@ -598,70 +583,28 @@
 	// returned.
 	if !r.memoryManager.Request(ctx, length, memoryPriorityHigh) {
 		return nil, errors.New("call timed out, or renter shut down, before memory could be allocated for the download")
-=======
-// managedDownloadSkylink will take a link and turn it into the metadata and
-// data of a download.
-func (r *Renter) managedDownloadSkylink(link modules.Skylink, timeout time.Duration) (modules.SkyfileLayout, modules.SkyfileMetadata, modules.Streamer, error) {
-	if r.deps.Disrupt("resolveSkylinkToFixture") {
-		sf, err := fixtures.LoadSkylinkFixture(link)
-		if err != nil {
-			return modules.SkyfileLayout{}, modules.SkyfileMetadata{}, nil, errors.AddContext(err, "failed to fetch fixture")
-		}
-		return modules.SkyfileLayout{}, sf.Metadata, StreamerFromSlice(sf.Content), nil
-	}
-
-	// Check if this skylink is already in the stream buffer set. If so, we can
-	// skip the lookup procedure and use any data that other threads have
-	// cached. Only do this if the skylink is not blocked. We still might have
-	// cached, blocked data.
-	if !r.staticSkynetBlocklist.IsBlocked(link) {
-		id := link.DataSourceID()
-		streamer, exists := r.staticStreamBufferSet.callNewStreamFromID(id, 0)
-		if exists {
-			return streamer.Layout(), streamer.Metadata(), streamer, nil
-		}
->>>>>>> 769af75e
 	}
 	defer r.memoryManager.Return(length)
 
-<<<<<<< HEAD
 	// Fetch the data
 	data, err := r.managedDownloadByRoot(ctx, root, offset, length, pricePerMS)
 	if errors.Contains(err, ErrProjectTimedOut) {
 		err = errors.AddContext(err, fmt.Sprintf("timed out after %vs", timeout.Seconds()))
-=======
-	// Try downloading the base sector.
-	baseSector, err := r.managedDownloadBaseSector(link, timeout)
-	if err != nil {
-		return modules.SkyfileLayout{}, modules.SkyfileMetadata{}, nil, errors.AddContext(err, "unable to perform raw download of the skyfile")
->>>>>>> 769af75e
 	}
 	return data, err
 }
 
-<<<<<<< HEAD
 // DownloadSkylink will take a link and turn it into the metadata and data of a
 // download.
-func (r *Renter) DownloadSkylink(link modules.Skylink, timeout time.Duration, pricePerMS types.Currency) (modules.SkyfileMetadata, modules.Streamer, error) {
+func (r *Renter) DownloadSkylink(link modules.Skylink, timeout time.Duration, pricePerMS types.Currency) (modules.SkyfileLayout, modules.SkyfileMetadata, modules.Streamer, error) {
 	if err := r.tg.Add(); err != nil {
-		return modules.SkyfileMetadata{}, nil, err
-=======
-	// Check if the base sector is encrypted, and attempt to decrypt it.
-	// This will fail if we don't have the decryption key.
-	var fileSpecificSkykey skykey.Skykey
-	if modules.IsEncryptedBaseSector(baseSector) {
-		fileSpecificSkykey, err = r.decryptBaseSector(baseSector)
-		if err != nil {
-			return modules.SkyfileLayout{}, modules.SkyfileMetadata{}, nil, errors.AddContext(err, "Unable to decrypt skyfile base sector")
-		}
->>>>>>> 769af75e
+		return modules.SkyfileLayout{}, modules.SkyfileMetadata{}, nil, err
 	}
 	defer r.tg.Done()
 
-<<<<<<< HEAD
 	// Check if link is blocked
 	if r.staticSkynetBlocklist.IsBlocked(link) {
-		return modules.SkyfileMetadata{}, nil, ErrSkylinkBlocked
+		return modules.SkyfileLayout{}, modules.SkyfileMetadata{}, nil, ErrSkylinkBlocked
 	}
 
 	// Create the context
@@ -670,45 +613,26 @@
 		var cancel context.CancelFunc
 		ctx, cancel = context.WithTimeout(r.tg.StopCtx(), timeout)
 		defer cancel()
-=======
-	// Parse out the metadata of the skyfile.
-	layout, fanoutBytes, metadata, baseSectorPayload, err := modules.ParseSkyfileMetadata(baseSector)
-	if err != nil {
-		return modules.SkyfileLayout{}, modules.SkyfileMetadata{}, nil, errors.AddContext(err, "error parsing skyfile metadata")
-	}
-
-	// If there is no fanout, all of the data will be contained in the base
-	// sector, return a streamer using the data from the base sector.
-	if layout.FanoutSize == 0 {
-		streamer := StreamerFromSlice(baseSectorPayload)
-		return layout, metadata, streamer, nil
->>>>>>> 769af75e
 	}
 
 	// Find the fetch size.
 	_, fetchSize, err := link.OffsetAndFetchSize()
 	if err != nil {
-<<<<<<< HEAD
-		return modules.SkyfileMetadata{}, nil, errors.AddContext(err, "unable to get fetch size")
+		return modules.SkyfileLayout{}, modules.SkyfileMetadata{}, nil, errors.AddContext(err, "unable to get fetch size")
 	}
 
 	// Block until there is memory available, and ensure it gets returned.
 	if !r.memoryManager.Request(ctx, fetchSize, memoryPriorityHigh) {
-		return modules.SkyfileMetadata{}, nil, errors.New("renter shut down before memory could be allocated for the download")
+		return modules.SkyfileLayout{}, modules.SkyfileMetadata{}, nil, errors.New("renter shut down before memory could be allocated for the download")
 	}
 	defer r.memoryManager.Return(fetchSize)
 
 	// Download the data
-	metadata, streamer, err := r.managedDownloadSkylink(ctx, link, pricePerMS)
+	layout, metadata, streamer, err := r.managedDownloadSkylink(ctx, link, pricePerMS)
 	if errors.Contains(err, ErrProjectTimedOut) {
 		err = errors.AddContext(err, fmt.Sprintf("timed out after %vs", timeout.Seconds()))
 	}
-	return metadata, streamer, err
-=======
-		return modules.SkyfileLayout{}, modules.SkyfileMetadata{}, nil, errors.AddContext(err, "unable to create fanout fetcher")
-	}
-	return layout, metadata, fs, nil
->>>>>>> 769af75e
+	return layout, metadata, streamer, err
 }
 
 // DownloadSkylinkBaseSector will take a link and turn it into the data of
@@ -752,13 +676,13 @@
 
 // managedDownloadSkylink will take a link and turn it into the metadata and
 // data of a download.
-func (r *Renter) managedDownloadSkylink(ctx context.Context, link modules.Skylink, pricePerMS types.Currency) (modules.SkyfileMetadata, modules.Streamer, error) {
+func (r *Renter) managedDownloadSkylink(ctx context.Context, link modules.Skylink, pricePerMS types.Currency) (modules.SkyfileLayout, modules.SkyfileMetadata, modules.Streamer, error) {
 	if r.deps.Disrupt("resolveSkylinkToFixture") {
 		sf, err := fixtures.LoadSkylinkFixture(link)
 		if err != nil {
-			return modules.SkyfileMetadata{}, nil, errors.AddContext(err, "failed to fetch fixture")
-		}
-		return sf.Metadata, StreamerFromSlice(sf.Content), nil
+			return modules.SkyfileLayout{}, modules.SkyfileMetadata{}, nil, errors.AddContext(err, "failed to fetch fixture")
+		}
+		return modules.SkyfileLayout{}, sf.Metadata, StreamerFromSlice(sf.Content), nil
 	}
 
 	// Check if this skylink is already in the stream buffer set. If so, we can
@@ -767,16 +691,16 @@
 	id := link.DataSourceID()
 	streamer, exists := r.staticStreamBufferSet.callNewStreamFromID(ctx, id, 0)
 	if exists {
-		return streamer.Metadata(), streamer, nil
+		return streamer.Layout(), streamer.Metadata(), streamer, nil
 	}
 
 	// Create the data source and add it to the stream buffer set.
 	dataSource, err := r.skylinkDataSource(ctx, link, pricePerMS)
 	if err != nil {
-		return modules.SkyfileMetadata{}, nil, errors.AddContext(err, "unable to create data source for skylink")
+		return modules.SkyfileLayout{}, modules.SkyfileMetadata{}, nil, errors.AddContext(err, "unable to create data source for skylink")
 	}
 	stream := r.staticStreamBufferSet.callNewStream(ctx, dataSource, 0, pricePerMS)
-	return dataSource.Metadata(), stream, nil
+	return dataSource.Layout(), dataSource.Metadata(), stream, nil
 }
 
 // PinSkylink will fetch the file associated with the Skylink, and then pin all
