package renter

import (
	"bytes"
	"fmt"
	"io"
	"net"
	"runtime"
	"strings"
	"sync"
	"sync/atomic"
	"time"

	"gitlab.com/NebulousLabs/Sia/build"
	"gitlab.com/NebulousLabs/Sia/crypto"
	"gitlab.com/NebulousLabs/Sia/modules"
	"gitlab.com/NebulousLabs/Sia/types"

	"gitlab.com/NebulousLabs/errors"
	"gitlab.com/NebulousLabs/fastrand"
)

const (
	// withdrawalValidityPeriod defines the period (in blocks) a withdrawal
	// message remains spendable after it has been created. Together with the
	// current block height at time of creation, this period makes up the
	// WithdrawalMessage's expiry height.
	withdrawalValidityPeriod = 6

	// fundAccountGougingPercentageThreshold is the percentage threshold, in
	// relation to the allowance, at which we consider the cost of funding an
	// account to be too expensive. E.g. the cost of funding the account as many
	// times as necessary to spend the total allowance should never exceed 1% of
	// the total allowance.
	fundAccountGougingPercentageThreshold = .01
)

var (
	// accountIdleCheckFrequency establishes how frequently the sync function
	// should check whether the worker is idle. A relatively high frequency is
	// okay, because this function only runs while the worker is frozen and
	// expecting to perform an expensive sync operation.
	accountIdleCheckFrequency = build.Select(build.Var{
		Dev:      time.Second * 4,
		Standard: time.Second * 5,
		Testing:  time.Second * 3,
	}).(time.Duration)

	// accountSyncRandWaitMilliseconds defines the number of random milliseconds
	// that are added to the wait time. Randomness is used to ensure that
	// workers are not all syncing at the same time - the sync operation freezes
	// workers. This number should be larger than the expected amount of time a
	// worker will be frozen multiplied by the total number of workers.
	accountSyncRandWaitMilliseconds = build.Select(build.Var{
		Dev:      int(1e3 * 60),          // 1 minute
		Standard: int(3 * 1e3 * 60 * 60), // 3 hours
		Testing:  int(1e3 * 15),          // 15 seconds - needs to be long even in testing
	}).(int)

	// accountSyncMinWaitTime defines the minimum amount of time that a worker
	// will wait between performing sync checks. This should be a large number,
	// on the order of the amount of time a worker is expected to be frozen
	// multiplied by the total number of workers.
	accountSyncMinWaitTime = build.Select(build.Var{
		Dev:      time.Minute,
		Standard: 60 * time.Minute, // 1 hour
		Testing:  10 * time.Second, // needs to be long even in testing
	}).(time.Duration)

	// accountIdleMaxWait defines the max amount of time that the worker will
	// wait to reach an idle state before firing a build.Critical and giving up
	// on becoming idle. Generally this will indicate that somewhere in the
	// worker code there is a job that is not timing out correctly.
	accountIdleMaxWait = build.Select(build.Var{
		Dev:      10 * time.Minute,
		Standard: 40 * time.Minute,
		Testing:  5 * time.Minute, // needs to be long even in testing
	}).(time.Duration)
)

type (
	// account represents a renter's ephemeral account on a host.
	account struct {
		// Information related to host communications.
		staticID        modules.AccountID
		staticHostKey   types.SiaPublicKey
		staticSecretKey crypto.SecretKey

		// Money has multiple states in an account, this is all the information
		// we need to understand the current state of the account's balance and
		// pending updates.
		balance            types.Currency
		negativeBalance    types.Currency
		pendingWithdrawals types.Currency
		pendingDeposits    types.Currency

		// Error tracking.
		recentErr         error
		recentErrTime     time.Time
		recentSuccessTime time.Time

		// syncAt defines what time the renter should be syncing the account to
		// the host.
		syncAt time.Time

		// Variables to manage a race condition around account creation, where
		// the account must be available in the data structure before it has
		// been synced to disk successfully (to avoid holding a lock on the
		// account manager during a disk fsync). Anyone trying to use the
		// account will need to block on 'staticReady', and then after that is
		// closed needs to check the status of 'externActive', 'false'
		// indicating that account creation failed and the account was deleted.
		//
		// 'externActive' can be accessed freely once 'staticReady' has been
		// closed.
		staticReady  chan struct{}
		externActive bool

		// Utils. The offset refers to the offset within the file that the
		// account uses.
		mu           sync.Mutex
		staticFile   modules.File
		staticOffset int64
		staticRenter *Renter
	}
)

// ProvidePayment takes a stream and various payment details and handles the
// payment by sending and processing payment request and response objects.
// Returns an error in case of failure.
//
// Note that this implementation does not 'Read' from the stream. This allows
// the caller to pass in a buffer if he so pleases in order to optimise the
// amount of writes on the actual stream.
func (a *account) ProvidePayment(stream io.Writer, host types.SiaPublicKey, rpc types.Specifier, amount types.Currency, refundAccount modules.AccountID, blockHeight types.BlockHeight) error {
	if rpc == modules.RPCFundAccount && !refundAccount.IsZeroAccount() {
		return errors.New("Refund account is expected to be the zero account when funding an ephemeral account")
	}
	// NOTE: we purposefully do not verify if the account has sufficient funds.
	// Seeing as withdrawals are a blocking action on the host, it is perfectly
	// ok to trigger them from an account with insufficient balance.

	// create a withdrawal message
	msg := newWithdrawalMessage(a.staticID, amount, blockHeight)
	sig := crypto.SignHash(crypto.HashObject(msg), a.staticSecretKey)

	// send PaymentRequest
	err := modules.RPCWrite(stream, modules.PaymentRequest{Type: modules.PayByEphemeralAccount})
	if err != nil {
		return err
	}

	// send PayByEphemeralAccountRequest
	err = modules.RPCWrite(stream, modules.PayByEphemeralAccountRequest{
		Message:   msg,
		Signature: sig,
	})
	if err != nil {
		return err
	}

	return nil
}

// availableBalance returns the amount of money that is available to
// spend. It is calculated by taking into account pending spends and pending
// funds.
func (a *account) availableBalance() types.Currency {
	total := a.balance.Add(a.pendingDeposits)
	if total.Cmp(a.negativeBalance) <= 0 {
		return types.ZeroCurrency
	}
	total = total.Sub(a.negativeBalance)
	if a.pendingWithdrawals.Cmp(total) < 0 {
		return total.Sub(a.pendingWithdrawals)
	}
	return types.ZeroCurrency
}

// callNeedsToSync returns whether or not the account needs to sync to the host.
func (a *account) callNeedsToSync() bool {
	a.mu.Lock()
	defer a.mu.Unlock()
	return a.syncAt.Before(time.Now())
}

// callSetSyncAt will update the syncAt time for the account.
func (a *account) callSetSyncAt(newSyncAt time.Time) {
	a.mu.Lock()
	a.syncAt = newSyncAt
	a.mu.Unlock()
}

// managedAvailableBalance returns the amount of money that is available to
// spend. It is calculated by taking into account pending spends and pending
// funds.
func (a *account) managedAvailableBalance() types.Currency {
	a.mu.Lock()
	defer a.mu.Unlock()
	return a.availableBalance()
}

// managedMaxExpectedBalance returns the max amount of money that this
// account is expected to contain after the renter has shut down.
func (a *account) managedMaxExpectedBalance() types.Currency {
	a.mu.Lock()
	defer a.mu.Unlock()
	return a.maxExpectedBalance()
}

// maxExpectedBalance returns the max amount of money that this account is
// expected to contain after the renter has shut down.
func (a *account) maxExpectedBalance() types.Currency {
	// NOTE: negativeBalance will never be larger than the sum of the pending
	// deposits. If that does happen, this will build.Critical which indicates
	// that something is incorrect within the worker's internal accounting.
	return a.balance.Add(a.pendingDeposits).Sub(a.negativeBalance)
}

// managedMinExpectedBalance returns the min amount of money that this
// account is expected to contain after the renter has shut down.
func (a *account) managedMinExpectedBalance() types.Currency {
	a.mu.Lock()
	defer a.mu.Unlock()
	return a.minExpectedBalance()
}

// minExpectedBalance returns the min amount of money that this account is
// expected to contain after the renter has shut down.
func (a *account) minExpectedBalance() types.Currency {
	// subtract the negative balance
	balance := a.balance
	if balance.Cmp(a.negativeBalance) <= 0 {
		return types.ZeroCurrency
	}
	balance = balance.Sub(a.negativeBalance)

	// subtract all pending withdrawals
	if balance.Cmp(a.pendingWithdrawals) <= 0 {
		return types.ZeroCurrency
	}
	balance = balance.Sub(a.pendingWithdrawals)
	return balance
}

// managedCommitDeposit commits a pending deposit, either after success or
// failure. Depending on the outcome the given amount will be added to the
// balance or not. If the pending delta is zero, and we altered the account
// balance, we update the account.
func (a *account) managedCommitDeposit(amount types.Currency, success bool) {
	a.mu.Lock()
	defer a.mu.Unlock()

	// (no need to sanity check - the implementation of 'Sub' does this for us)
	a.pendingDeposits = a.pendingDeposits.Sub(amount)

	// reflect the successful deposit in the balance field
	if success {
		if amount.Cmp(a.negativeBalance) <= 0 {
			a.negativeBalance = a.negativeBalance.Sub(amount)
		} else {
			amount = amount.Sub(a.negativeBalance)
			a.negativeBalance = types.ZeroCurrency
			a.balance = a.balance.Add(amount)
		}
	}
}

// managedCommitWithdrawal commits a pending withdrawal, either after success or
// failure. Depending on the outcome the given amount will be deducted from the
// balance or not. If the pending delta is zero, and we altered the account
// balance, we update the account.
func (a *account) managedCommitWithdrawal(amount types.Currency, success bool) {
	a.mu.Lock()
	defer a.mu.Unlock()

	// (no need to sanity check - the implementation of 'Sub' does this for us)
	a.pendingWithdrawals = a.pendingWithdrawals.Sub(amount)

	// reflect the successful withdrawal in the balance field
	if success {
		if a.balance.Cmp(amount) >= 0 {
			a.balance = a.balance.Sub(amount)
		} else {
			amount = amount.Sub(a.balance)
			a.balance = types.ZeroCurrency
			a.negativeBalance = a.negativeBalance.Add(amount)
		}
	}
}

<<<<<<< HEAD
// managedIncrementCooldown increments the consecutive failures and registers
// the given error as most recent error, putting the account on cooldown.
func (a *account) managedIncrementCooldown(err error) {
	a.mu.Lock()
	defer a.mu.Unlock()
	a.cooldownUntil = cooldownUntil(a.consecutiveFailures)
	a.consecutiveFailures++
	a.recentErr = err
	a.recentErrTime = time.Now()
}

// managedOnCooldown returns true if the account is on cooldown and therefore
// unlikely to receive additional funding in the near future.
func (a *account) managedOnCooldown() bool {
=======
// managedNeedsToRefill returns whether or not the account needs to be refilled.
func (a *account) managedNeedsToRefill(target types.Currency) bool {
>>>>>>> faabbb7f
	a.mu.Lock()
	defer a.mu.Unlock()
	return a.availableBalance().Cmp(target) < 0
}

// managedResetBalance sets the given balance and resets the account's balance
// delta state variables. This happens when we have performanced a balance
// inquiry on the host and we decide to trust his version of the balance.
func (a *account) managedResetBalance(balance types.Currency) {
	a.mu.Lock()
	defer a.mu.Unlock()
	a.balance = balance
	a.pendingDeposits = types.ZeroCurrency
	a.pendingWithdrawals = types.ZeroCurrency
	a.negativeBalance = types.ZeroCurrency
}

// managedStatus returns the status of the account
func (a *account) managedStatus() modules.WorkerAccountStatus {
	a.mu.Lock()
	defer a.mu.Unlock()

	var recentErrStr string
	if a.recentErr != nil {
		recentErrStr = a.recentErr.Error()
	}

	return modules.WorkerAccountStatus{
		AvailableBalance: a.availableBalance(),
		NegativeBalance:  a.negativeBalance,

		RecentErr:         recentErrStr,
		RecentErrTime:     a.recentErrTime,
		RecentSuccessTime: a.recentSuccessTime,
	}
}

// managedTrackDeposit keeps track of pending deposits by adding the given
// amount to the 'pendingDeposits' field.
func (a *account) managedTrackDeposit(amount types.Currency) {
	a.mu.Lock()
	defer a.mu.Unlock()
	a.pendingDeposits = a.pendingDeposits.Add(amount)
}

// managedTrackWithdrawal keeps track of pending withdrawals by adding the given
// amount to the 'pendingWithdrawals' field.
func (a *account) managedTrackWithdrawal(amount types.Currency) {
	a.mu.Lock()
	defer a.mu.Unlock()
	a.pendingWithdrawals = a.pendingWithdrawals.Add(amount)
}

// newWithdrawalMessage is a helper function that takes a set of parameters and
// a returns a new WithdrawalMessage.
func newWithdrawalMessage(id modules.AccountID, amount types.Currency, blockHeight types.BlockHeight) modules.WithdrawalMessage {
	expiry := blockHeight + withdrawalValidityPeriod
	var nonce [modules.WithdrawalNonceSize]byte
	fastrand.Read(nonce[:])
	return modules.WithdrawalMessage{
		Account: id,
		Expiry:  expiry,
		Amount:  amount,
		Nonce:   nonce,
	}
}

// externSyncAccountBalanceToHost is executed before the worker loop and
// corrects the account balance in case of an unclean renter shutdown. It does
// so by performing the AccountBalanceRPC and resetting the account to the
// balance communicated by the host. This only happens if our account balance is
// zero, which indicates an unclean shutdown.
//
// NOTE: it is important this function is only used when the worker has no
// in-progress jobs, neither serial nor async, to ensure the account balance
// sync does not leave the account in an undesired state. The worker should not
// be launching new jobs while this function is running. To achieve this, we
// ensure that this thread is only run from the primary work loop, which is also
// the only thread that is allowed to launch jobs. As long as this function is
// only called by that thread, and no other thread launches jobs, this function
// is threadsafe.
func (w *worker) externSyncAccountBalanceToHost() {
	// Spin/block until the worker has no jobs in motion. This should only be
	// called from the primary loop of the worker, meaning that no new jobs will
	// be launched while we spin.
	isIdle := func() bool {
		sls := w.staticLoopState
		a := atomic.LoadUint64(&sls.atomicSerialJobRunning) == 0
		b := atomic.LoadUint64(&sls.atomicAsyncJobsRunning) == 0
		return a && b
	}
	start := time.Now()
	for !isIdle() {
		if time.Since(start) > accountIdleMaxWait {
			// The worker failed to go idle for too long. Print the loop state,
			// so we know what kind of task is keeping it busy.
			w.renter.log.Printf("Worker static loop state: %+v\n\n", w.staticLoopState)
			// Get the stack traces of all running goroutines.
			buf := make([]byte, modules.StackSize) // 64MB
			n := runtime.Stack(buf, true)
			w.renter.log.Println(string(buf[:n]))
			w.renter.log.Critical(fmt.Sprintf("worker has taken more than %v minutes to go idle", accountIdleMaxWait.Minutes()))
			return
		}
		awake := w.renter.tg.Sleep(accountIdleCheckFrequency)
		if !awake {
			return
		}
	}
	// Do a check to ensure that the worker is still idle after the function is
	// complete. This should help to catch any situation where the worker is
	// spinning up new jobs, even though it is not supposed to be spinning up
	// new jobs while it is performing the sync operation.
	defer func() {
		if !isIdle() {
			w.renter.log.Critical("worker appears to be spinning up new jobs during managedSyncAccountBalanceToHost")
		}
	}()

	// Sanity check the account's deltas are zero, indicating there are no
	// in-progress jobs
	w.staticAccount.mu.Lock()
	deltasAreZero := w.staticAccount.pendingDeposits.IsZero() && w.staticAccount.pendingWithdrawals.IsZero()
	w.staticAccount.mu.Unlock()
	if !deltasAreZero {
		build.Critical("managedSyncAccountBalanceToHost is called on a worker with an account that has non-zero deltas, indicating in-progress jobs")
	}

	// Track the outcome of the account sync - this ensures a proper working of
	// the maintenance cooldown mechanism.
	balance, err := w.staticHostAccountBalance()
	w.managedTrackAccountSyncErr(err)
	if err != nil {
		w.renter.log.Debugf("ERROR: failed to check account balance on host %v failed, err: %v\n", w.staticHostPubKeyStr, err)
		return
	}

	// If our account balance is lower than the balance indicated by the host,
	// we want to sync our balance by resetting it.
	if w.staticAccount.managedAvailableBalance().Cmp(balance) < 0 {
		w.staticAccount.managedResetBalance(balance)
	}

	// Determine how long to wait before attempting to sync again, and then
	// update the syncAt time. There is significant randomness in the waiting
	// because syncing with the host requires freezing up the worker. We do not
	// want to freeze up a large number of workers at once, nor do we want to
	// freeze them frequently.
	waitTime := time.Duration(fastrand.Intn(accountSyncRandWaitMilliseconds)) * time.Millisecond
	waitTime += accountSyncMinWaitTime
	w.staticAccount.callSetSyncAt(time.Now().Add(waitTime))

	// TODO perform a thorough balance comparison to decide whether the drift in
	// the account balance is warranted. If not the host needs to be penalized
	// accordingly. Perform this check at startup and periodically.
}

// managedNeedsToRefillAccount will check whether the worker's account needs to
// be refilled. This function will return false if any conditions are met which
// are likely to prevent the refill from being successful.
func (w *worker) managedNeedsToRefillAccount() bool {
	// No need to refill the account if the worker's host does not support RHP3.
	if !w.staticSupportsRHP3() {
		return false
	}
	// No need to refill the account if the worker is on maintenance cooldown.
	if w.managedOnMaintenanceCooldown() {
		return false
	}
	// No need to refill if the price table is not valid, as it would only
	// result in failure anyway.
	if !w.staticPriceTable().staticValid() {
		return false
	}

	return w.staticAccount.managedNeedsToRefill(w.staticBalanceTarget.Div64(2))
}

// managedNeedsToSyncAccountBalanceToHost returns true if the renter needs to
// sync the renter's account balance with the host's version of the account.
func (w *worker) managedNeedsToSyncAccountBalanceToHost() bool {
	// No need to sync the account if the worker's host does not support RHP3.
	if !w.staticSupportsRHP3() {
		return false
	}
	// No need to sync the account if the worker's RHP3 is on cooldown.
	if w.managedOnMaintenanceCooldown() {
		return false
	}
	// No need to sync if the price table is not valid, as it would only
	// result in failure anyway.
	if !w.staticPriceTable().staticValid() {
		return false
	}

	return w.staticAccount.callNeedsToSync()
}

// managedRefillAccount will refill the account if it needs to be refilled
func (w *worker) managedRefillAccount() {
	if w.renter.deps.Disrupt("DisableFunding") {
		return // don't refill account
	}
	// The account balance dropped to below half the balance target, refill. Use
	// the max expected balance when refilling to avoid exceeding any host
	// maximums.
	balance := w.staticAccount.managedMaxExpectedBalance()
	amount := w.staticBalanceTarget.Sub(balance)
	pt := w.staticPriceTable().staticPriceTable

	// If the target amount is larger than the remaining money, adjust the
	// target. Make sure it can still cover the funding cost.
	if contract, ok := w.renter.hostContractor.ContractByPublicKey(w.staticHostPubKey); ok {
		if amount.Add(pt.FundAccountCost).Cmp(contract.RenterFunds) > 0 && contract.RenterFunds.Cmp(pt.FundAccountCost) > 0 {
			amount = contract.RenterFunds.Sub(pt.FundAccountCost)
		}
	}

	// We track that there is a deposit in progress. Because filling an account
	// is an interactive protocol with another machine, we are never sure of the
	// exact moment that the deposit has reached our account. Instead, we track
	// the deposit as a "maybe" until we know for sure that the deposit has
	// either reached the remote machine or failed.
	//
	// At the same time that we track the deposit, we defer a function to check
	// the error on the deposit
	w.staticAccount.managedTrackDeposit(amount)
	var err error
	defer func() {
		// If there was no error, the account should now be full, and will not
		// need to be refilled until the worker has spent up the funds in the
		// account.
		w.staticAccount.managedCommitDeposit(amount, err == nil)

		// Track the outcome of the account refill - this ensures a proper
		// working of the maintenance cooldown mechanism.
		cd := w.managedTrackAccountRefillErr(err)

		// If the error is nil, return.
		if err == nil {
			w.staticAccount.mu.Lock()
			w.staticAccount.recentSuccessTime = time.Now()
			w.staticAccount.mu.Unlock()
			return
		}

<<<<<<< HEAD
		// If the error is not nil, increment the cooldown.
		w.staticAccount.managedIncrementCooldown(err)
=======
		// Track the error on the account for debugging purposes.
		w.staticAccount.mu.Lock()
		w.staticAccount.recentErr = err
		w.staticAccount.recentErrTime = time.Now()
		w.staticAccount.mu.Unlock()
>>>>>>> faabbb7f

		// If the error could be caused by a revision number mismatch,
		// signal it by setting the flag.
		if errCausedByRevisionMismatch(err) {
			w.staticSetSuspectRevisionMismatch()
			w.staticWake()
		}

		// Have the threadgroup wake the worker when the account comes off of
		// cooldown.
		w.staticAccount.mu.Lock()
		cd := w.staticAccount.cooldownUntil
		w.staticAccount.mu.Unlock()
		w.renter.tg.AfterFunc(cd.Sub(time.Now()), func() {
			w.staticWake()
		})
	}()

	// check the current price table for gouging errors
	err = checkFundAccountGouging(w.staticPriceTable().staticPriceTable, w.staticCache().staticRenterAllowance, w.staticBalanceTarget)
	if err != nil {
		return
	}

	// create a new stream
	var stream net.Conn
	stream, err = w.staticNewStream()
	if err != nil {
		err = errors.AddContext(err, "Unable to create a new stream")
		return
	}
	defer func() {
		closeErr := stream.Close()
		if closeErr != nil {
			w.renter.log.Println("ERROR: failed to close stream", closeErr)
		}
	}()

	// prepare a buffer so we can optimize our writes
	buffer := bytes.NewBuffer(nil)

	// write the specifier
	err = modules.RPCWrite(buffer, modules.RPCFundAccount)
	if err != nil {
		err = errors.AddContext(err, "could not write fund account specifier")
		return
	}

	// send price table uid
	err = modules.RPCWrite(buffer, pt.UID)
	if err != nil {
		err = errors.AddContext(err, "could not write price table uid")
		return
	}

	// send fund account request
	err = modules.RPCWrite(buffer, modules.FundAccountRequest{Account: w.staticAccount.staticID})
	if err != nil {
		err = errors.AddContext(err, "could not write the fund account request")
		return
	}

	// write contents of the buffer to the stream
	_, err = stream.Write(buffer.Bytes())
	if err != nil {
		err = errors.AddContext(err, "could not write the buffer contents")
		return
	}

	// provide payment
	err = w.renter.hostContractor.ProvidePayment(stream, w.staticHostPubKey, modules.RPCFundAccount, amount.Add(pt.FundAccountCost), modules.ZeroAccountID, w.staticCache().staticBlockHeight)
	if err != nil && strings.Contains(err.Error(), "balance exceeded") {
		// The host reporting that the balance has been exceeded suggests that
		// the host believes that we have more money than we believe that we
		// have.
		if !w.renter.deps.Disrupt("DisableCriticalOnMaxBalance") {
			// Log a critical in testing as this is very unlikely to happen due
			// to the order of events in the worker loop, seeing as we just
			// synced our account balance with the host if that was necessary
			if build.Release == "testing" {
				build.Critical("worker account refill failed with a max balance - are the host max balance settings lower than the threshold balance?")
			}
			w.renter.log.Println("worker account refill failed", err)
		}
		w.staticAccount.mu.Lock()
		w.staticAccount.syncAt = time.Time{}
		w.staticAccount.mu.Unlock()
	}
	if err != nil {
		err = errors.AddContext(err, "could not provide payment for the account")
		return
	}

	// receive FundAccountResponse. The response contains a receipt and a
	// signature, which is useful for places where accountability is required,
	// but no accountability is required in this case, so we ignore the
	// response.
	var resp modules.FundAccountResponse
	err = modules.RPCRead(stream, &resp)
	if err != nil {
		err = errors.AddContext(err, "could not read the account response")
	}

	// Wake the worker so that any jobs potentially blocking on getting more
	// money in the account can be activated.
	w.staticWake()
	return
}

// staticHostAccountBalance performs the AccountBalanceRPC on the host
func (w *worker) staticHostAccountBalance() (types.Currency, error) {
	// Sanity check - only one account balance check should be running at a
	// time.
	if !atomic.CompareAndSwapUint64(&w.atomicAccountBalanceCheckRunning, 0, 1) {
		w.renter.log.Critical("account balance is being checked in two threads concurrently")
	}
	defer atomic.StoreUint64(&w.atomicAccountBalanceCheckRunning, 0)

	// Get a stream.
	stream, err := w.staticNewStream()
	if err != nil {
		return types.ZeroCurrency, err
	}
	defer func() {
		if err := stream.Close(); err != nil {
			w.renter.log.Println("ERROR: failed to close stream", err)
		}
	}()

	// write the specifier
	err = modules.RPCWrite(stream, modules.RPCAccountBalance)
	if err != nil {
		return types.ZeroCurrency, err
	}

	// send price table uid
	pt := w.staticPriceTable().staticPriceTable
	err = modules.RPCWrite(stream, pt.UID)
	if err != nil {
		return types.ZeroCurrency, err
	}

	// provide payment
	err = w.renter.hostContractor.ProvidePayment(stream, w.staticHostPubKey, modules.RPCAccountBalance, pt.AccountBalanceCost, w.staticAccount.staticID, w.staticCache().staticBlockHeight)
	if err != nil {
		// If the error could be caused by a revision number mismatch,
		// signal it by setting the flag.
		if errCausedByRevisionMismatch(err) {
			w.staticSetSuspectRevisionMismatch()
			w.staticWake()
		}
		return types.ZeroCurrency, err
	}

	// prepare the request.
	abr := modules.AccountBalanceRequest{Account: w.staticAccount.staticID}
	err = modules.RPCWrite(stream, abr)
	if err != nil {
		return types.ZeroCurrency, err
	}

	// read the response
	var resp modules.AccountBalanceResponse
	err = modules.RPCRead(stream, &resp)
	if err != nil {
		return types.ZeroCurrency, err
	}
	return resp.Balance, nil
}

// checkFundAccountGouging verifies the cost of funding an ephemeral account on
// the host is reasonable, if deemed unreasonable we will block the refill and
// the worker will eventually be put into cooldown.
func checkFundAccountGouging(pt modules.RPCPriceTable, allowance modules.Allowance, targetBalance types.Currency) error {
	// If there is no allowance, price gouging checks have to be disabled,
	// because there is no baseline for understanding what might count as price
	// gouging.
	if allowance.Funds.IsZero() {
		return nil
	}

	// In order to decide whether or not the fund account cost is too expensive,
	// we first calculate how many times we can refill the account, taking into
	// account the refill amount and the cost to effectively fund the account.
	//
	// Note: we divide the target balance by two because more often than not the
	// refill happens the moment we drop below half of the target, this means
	// that we actually refill half the target amount most of the time.
	costOfRefill := targetBalance.Div64(2).Add(pt.FundAccountCost)
	numRefills, err := allowance.Funds.Div(costOfRefill).Uint64()
	if err != nil {
		return errors.AddContext(err, "unable to check fund account gouging, could not calculate the amount of refills")
	}

	// The cost of funding is considered too expensive if the total cost is
	// above a certain % of the allowance.
	totalFundAccountCost := pt.FundAccountCost.Mul64(numRefills)
	if totalFundAccountCost.Cmp(allowance.Funds.MulFloat(fundAccountGougingPercentageThreshold)) > 0 {
		return fmt.Errorf("fund account cost %v is considered too high, the total cost of refilling the account to spend the total allowance exceeds %v%% of the allowance - price gouging protection enabled", pt.FundAccountCost, fundAccountGougingPercentageThreshold)
	}

	return nil
}<|MERGE_RESOLUTION|>--- conflicted
+++ resolved
@@ -289,25 +289,9 @@
 	}
 }
 
-<<<<<<< HEAD
-// managedIncrementCooldown increments the consecutive failures and registers
-// the given error as most recent error, putting the account on cooldown.
-func (a *account) managedIncrementCooldown(err error) {
-	a.mu.Lock()
-	defer a.mu.Unlock()
-	a.cooldownUntil = cooldownUntil(a.consecutiveFailures)
-	a.consecutiveFailures++
-	a.recentErr = err
-	a.recentErrTime = time.Now()
-}
-
-// managedOnCooldown returns true if the account is on cooldown and therefore
-// unlikely to receive additional funding in the near future.
-func (a *account) managedOnCooldown() bool {
-=======
 // managedNeedsToRefill returns whether or not the account needs to be refilled.
 func (a *account) managedNeedsToRefill(target types.Currency) bool {
->>>>>>> faabbb7f
+
 	a.mu.Lock()
 	defer a.mu.Unlock()
 	return a.availableBalance().Cmp(target) < 0
@@ -554,16 +538,11 @@
 			return
 		}
 
-<<<<<<< HEAD
-		// If the error is not nil, increment the cooldown.
-		w.staticAccount.managedIncrementCooldown(err)
-=======
 		// Track the error on the account for debugging purposes.
 		w.staticAccount.mu.Lock()
 		w.staticAccount.recentErr = err
 		w.staticAccount.recentErrTime = time.Now()
 		w.staticAccount.mu.Unlock()
->>>>>>> faabbb7f
 
 		// If the error could be caused by a revision number mismatch,
 		// signal it by setting the flag.
@@ -574,9 +553,6 @@
 
 		// Have the threadgroup wake the worker when the account comes off of
 		// cooldown.
-		w.staticAccount.mu.Lock()
-		cd := w.staticAccount.cooldownUntil
-		w.staticAccount.mu.Unlock()
 		w.renter.tg.AfterFunc(cd.Sub(time.Now()), func() {
 			w.staticWake()
 		})
