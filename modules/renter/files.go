--- conflicted
+++ resolved
@@ -123,7 +123,10 @@
 	// Build the list of FileInfos.
 	fileList := []modules.FileInfo{}
 	for _, f := range files {
-<<<<<<< HEAD
+		localPath := f.LocalPath()
+		_, err := os.Stat(localPath)
+		onDisk := !os.IsNotExist(err)
+		redundancy := f.Redundancy(offline, goodForRenew)
 		fileList = append(fileList, modules.FileInfo{
 			AccessTime:     f.AccessTime(),
 			Available:      f.Available(offline),
@@ -132,49 +135,15 @@
 			CreateTime:     f.CreateTime(),
 			Expiration:     f.Expiration(contracts),
 			Filesize:       f.Size(),
-			LocalPath:      f.LocalPath(),
+			LocalPath:      localPath,
 			ModTime:        f.ModTime(),
-			Redundancy:     f.Redundancy(offline, goodForRenew),
+			OnDisk:         onDisk,
+			Recoverable:    onDisk || redundancy >= 1,
+			Redundancy:     redundancy,
 			Renewing:       true,
 			SiaPath:        f.SiaPath(),
 			UploadedBytes:  f.UploadedBytes(),
 			UploadProgress: f.UploadProgress(),
-=======
-		lockID := r.mu.RLock()
-		f.mu.RLock()
-		renewing := true
-		var localPath string
-		tf, exists := r.persist.Tracking[f.name]
-		if exists {
-			localPath = tf.RepairPath
-		}
-		// Check for 0byte files
-		//
-		// TODO - once tiny files are stored in the metadata this code should be
-		// able to be cleaned up.
-		var redundancy, uploadProgress float64
-		if f.size == 0 {
-			redundancy = float64(f.erasureCode.NumPieces()) / float64(f.erasureCode.MinPieces())
-			uploadProgress = 100
-		} else {
-			redundancy = f.redundancy(offline, goodForRenew)
-			uploadProgress = f.uploadProgress()
-		}
-		_, err := os.Stat(localPath)
-		onDisk := !os.IsNotExist(err)
-		fileList = append(fileList, modules.FileInfo{
-			SiaPath:        f.name,
-			LocalPath:      localPath,
-			Filesize:       f.size,
-			Renewing:       renewing,
-			Available:      f.available(offline),
-			Redundancy:     redundancy,
-			UploadedBytes:  f.uploadedBytes(),
-			UploadProgress: uploadProgress,
-			Expiration:     f.expiration(),
-			OnDisk:         onDisk,
-			Recoverable:    onDisk || redundancy >= 1,
->>>>>>> 66152735
 		})
 	}
 	return fileList
@@ -211,24 +180,10 @@
 
 	// Build the FileInfo
 	renewing := true
-<<<<<<< HEAD
-=======
-	var localPath string
-	tf, exists := r.persist.Tracking[file.name]
-	if exists {
-		localPath = tf.RepairPath
-	}
-	var redundancy, uploadProgress float64
-	if file.size == 0 {
-		redundancy = float64(file.erasureCode.NumPieces()) / float64(file.erasureCode.MinPieces())
-		uploadProgress = 100
-	} else {
-		redundancy = file.redundancy(offline, goodForRenew)
-		uploadProgress = file.uploadProgress()
-	}
+	localPath := file.LocalPath()
 	_, err := os.Stat(localPath)
 	onDisk := !os.IsNotExist(err)
->>>>>>> 66152735
+	redundancy := file.Redundancy(offline, goodForRenew)
 	fileInfo = modules.FileInfo{
 		AccessTime:     file.AccessTime(),
 		Available:      file.Available(offline),
@@ -237,23 +192,15 @@
 		CreateTime:     file.CreateTime(),
 		Expiration:     file.Expiration(contracts),
 		Filesize:       file.Size(),
-		LocalPath:      file.LocalPath(),
+		LocalPath:      localPath,
 		ModTime:        file.ModTime(),
-		Redundancy:     file.Redundancy(offline, goodForRenew),
+		OnDisk:         onDisk,
+		Recoverable:    onDisk || redundancy >= 1,
+		Redundancy:     redundancy,
 		Renewing:       renewing,
-<<<<<<< HEAD
 		SiaPath:        file.SiaPath(),
 		UploadedBytes:  file.UploadedBytes(),
 		UploadProgress: file.UploadProgress(),
-=======
-		Available:      file.available(offline),
-		Redundancy:     redundancy,
-		UploadedBytes:  file.uploadedBytes(),
-		UploadProgress: uploadProgress,
-		Expiration:     file.expiration(),
-		OnDisk:         onDisk,
-		Recoverable:    onDisk || redundancy >= 1,
->>>>>>> 66152735
 	}
 
 	return fileInfo, nil
