--- conflicted
+++ resolved
@@ -123,13 +123,6 @@
 		// estimates of the HS and RJ queues are only set once.
 		staticSetInitialEstimates sync.Once
 
-<<<<<<< HEAD
-		// Utilities.
-=======
-		// subscription-related fields
-		staticSubscriptionInfo *subscriptionInfos
-
->>>>>>> b9b45cba
 		staticTG threadgroup.ThreadGroup
 		mu       sync.Mutex
 		renter   *Renter
