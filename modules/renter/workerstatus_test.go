--- conflicted
+++ resolved
@@ -221,56 +221,10 @@
 	jhs := &jobReadSector{
 		jobRead: jobRead{
 			staticLength:       modules.SectorSize,
-<<<<<<< HEAD
 			staticResponseChan: rc,
-			staticSector:       crypto.Hash{},
-=======
-
-			// set metadata
-			staticSector: sectorRoot,
-
-			jobGeneric: &jobGeneric{
-				staticCtx:   ctx,
-				staticQueue: w.staticJobReadQueue,
-			},
-		},
-		staticOffset: 0,
-		staticSector: sectorRoot,
-	}
-	if !w.staticJobReadQueue.callAdd(jhs) {
-		t.Fatal("Could not add job to queue")
-	}
-
-	// fetch the worker's read job status again and verify its output
-	status = w.callReadJobStatus()
-	if status.JobQueueSize != 1 {
-		t.Fatal("Unexpected read job status", ToJSON(status))
-	}
-
-	// restore the read limit
-	atomic.StoreUint64(&w.staticLoopState.atomicReadDataLimit, current)
-
-	// verify the status in a build.Retry to allow the worker some time to
-	// process the job
-	if err := build.Retry(100, 100*time.Millisecond, func() error {
-		status = w.callReadJobStatus()
-		if status.AvgJobTime64k == 0 {
-			return fmt.Errorf("Unexpected read job status %v", ToJSON(status))
-		}
-		return nil
-	}); err != nil {
-		t.Fatal(err)
-	}
-
-	// add another job to the worker
-	jhs = &jobReadSector{
-		jobRead: jobRead{
-			staticResponseChan: rc,
-			staticLength:       modules.SectorSize,
 
 			// set metadata
 			staticSector: crypto.Hash{},
->>>>>>> 272ae9c9
 
 			jobGeneric: &jobGeneric{
 				staticCtx:   ctx,
