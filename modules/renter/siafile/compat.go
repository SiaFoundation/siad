--- conflicted
+++ resolved
@@ -73,20 +73,14 @@
 		for pieceIndex, pieceSet := range chunk.Pieces {
 			for _, p := range pieceSet {
 				// Check if we already added that public key.
-<<<<<<< HEAD
-				if _, exists := pubKeyMap[string(piece.HostPubKey.Key)]; !exists {
-					pubKeyMap[string(piece.HostPubKey.Key)] = len(file.pubKeyTable)
-					file.pubKeyTable = append(file.pubKeyTable, HostPublicKey{
-						PublicKey: piece.HostPubKey,
-						Used:      true,
-					})
-=======
 				tableOffset, exists := pubKeyMap[string(p.HostPubKey.Key)]
 				if !exists {
 					tableOffset = uint32(len(file.pubKeyTable))
 					pubKeyMap[string(p.HostPubKey.Key)] = tableOffset
-					file.pubKeyTable = append(file.pubKeyTable, p.HostPubKey)
->>>>>>> 082af166
+					file.pubKeyTable = append(file.pubKeyTable, HostPublicKey{
+						PublicKey: p.HostPubKey,
+						Used:      true,
+					})
 				}
 				// Add the piece to the SiaFile.
 				file.staticChunks[chunkIndex].Pieces[pieceIndex] = append(file.staticChunks[chunkIndex].Pieces[pieceIndex], piece{
