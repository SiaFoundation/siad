package siafile

import (
	"fmt"
	"io/ioutil"
	"math"
	"os"
	"path/filepath"
	"runtime"
	"strings"
	"sync"
	"time"

	"github.com/karrick/godirwalk"
	"gitlab.com/NebulousLabs/Sia/build"
	"gitlab.com/NebulousLabs/Sia/crypto"
	"gitlab.com/NebulousLabs/Sia/modules"
	"gitlab.com/NebulousLabs/Sia/modules/renter/siadir"
	"gitlab.com/NebulousLabs/errors"

	"gitlab.com/NebulousLabs/fastrand"
	"gitlab.com/NebulousLabs/writeaheadlog"
)

// The SiaFileSet structure helps track the number of threads using a siafile
// and will enable features like caching and lazy loading to improve start up
// times and reduce memory usage. SiaFile methods such as New, Delete, Rename,
// etc should be called through the SiaFileSet to maintain atomic transactions.
type (
	// SiaFileSet is a helper struct responsible for managing the renter's
	// siafiles in memory
	SiaFileSet struct {
		staticSiaFileDir string
		siaFileMap       map[SiafileUID]*siaFileSetEntry
		siapathToUID     map[modules.SiaPath]SiafileUID

		// utilities
		mu  sync.Mutex
		wal *writeaheadlog.WAL
	}

	// siaFileSetEntry contains information about the threads accessing the
	// SiaFile and references to the SiaFile and the SiaFileSet
	siaFileSetEntry struct {
		*SiaFile
		staticSiaFileSet *SiaFileSet

		threadMap   map[uint64]threadInfo
		threadMapMu sync.Mutex
	}

	// SiaFileSetEntry is the exported struct that is returned to the thread
	// accessing the SiaFile and the Entry
	SiaFileSetEntry struct {
		*siaFileSetEntry
		threadUID uint64
	}

	// threadInfo contains useful information about the thread accessing the
	// SiaFileSetEntry
	threadInfo struct {
		callingFiles []string
		callingLines []int
		lockTime     time.Time
	}
)

// NewSiaFileSet initializes and returns a SiaFileSet
func NewSiaFileSet(filesDir string, wal *writeaheadlog.WAL) *SiaFileSet {
	return &SiaFileSet{
		staticSiaFileDir: filesDir,
		siaFileMap:       make(map[SiafileUID]*siaFileSetEntry),
		siapathToUID:     make(map[modules.SiaPath]SiafileUID),
		wal:              wal,
	}
}

// newThreadInfo created a threadInfo entry for the threadMap
func newThreadInfo() threadInfo {
	tt := threadInfo{
		callingFiles: make([]string, threadDepth+1),
		callingLines: make([]int, threadDepth+1),
		lockTime:     time.Now(),
	}
	for i := 0; i <= threadDepth; i++ {
		_, tt.callingFiles[i], tt.callingLines[i], _ = runtime.Caller(2 + i)
	}
	return tt
}

// randomThreadUID returns a random uint64 to be used as the thread UID in the
// threadMap of the SiaFileSetEntry
func randomThreadUID() uint64 {
	return fastrand.Uint64n(math.MaxUint64)
}

// CopyEntry returns a copy of the SiaFileSetEntry
func (entry *SiaFileSetEntry) CopyEntry() (*SiaFileSetEntry, error) {
	// Grab siafile set lock
	entry.staticSiaFileSet.mu.Lock()
	defer entry.staticSiaFileSet.mu.Unlock()

	// Check if entry is deleted, we will not make a copy of a deleted file.
	if entry.Deleted() {
		return nil, errors.New("can't make copy of deleted siafile entry")
	}

	// Sanity Check that the entry is currently in the SiaFileSet
	_, exists := entry.staticSiaFileSet.siaFileMap[entry.UID()]
	if !exists {
		// If the file is deleted, it should be marked as delted. If the file is
		// renamed, it should still have the same UID. The entry is coming from
		// an existing entry, so the entry should still be in memory because not
		// all of the entries have been closed. There shouldn't be a case where
		// the entry does not exist in the siafile set for this code if it's not
		// deleted.
		build.Critical("provided entry does not exist in the SiaFileSet, but has not been marked as deleted")
		return nil, errors.New("siafile entry not found in siafileset")
	}

	// Create the copy of the entry. Both the original entry and the copied
	// entry will need to be closed.
	entry.threadMapMu.Lock()
	defer entry.threadMapMu.Unlock()
	threadUID := randomThreadUID()
	entry.threadMap[threadUID] = newThreadInfo()
	entryCopy := &SiaFileSetEntry{
		siaFileSetEntry: entry.siaFileSetEntry,
		threadUID:       threadUID,
	}
	return entryCopy, nil
}

// Close will close the set entry, removing the entry from memory if there are
// no other entries using the siafile.
//
// Note that 'Close' grabs a lock on the SiaFileSet, do not call this function
// while holding a lock on the SiafileSet - standard concurrency conventions
// though dictate that you should not be calling exported / capitalized
// functions while holding a lock anyway, but this function is particularly
// sensitive to that.
func (entry *SiaFileSetEntry) Close() error {
	entry.staticSiaFileSet.mu.Lock()
	entry.staticSiaFileSet.closeEntry(entry)
	entry.staticSiaFileSet.mu.Unlock()
	return nil
}

// FileSet returns the SiaFileSet of the entry.
func (entry *SiaFileSetEntry) FileSet() *SiaFileSet {
	return entry.staticSiaFileSet
}

// SiaPath returns the siapath of a siafile.
func (sfs *SiaFileSet) SiaPath(entry *SiaFileSetEntry) modules.SiaPath {
	sfs.mu.Lock()
	defer sfs.mu.Unlock()
	return sfs.siaPath(entry.siaFileSetEntry)
}

// closeEntry will close an entry in the SiaFileSet, removing the siafile from
// the cache if no other entries are open for that siafile.
//
// Note that this function needs to be called while holding a lock on the
// SiaFileSet, per standard concurrency conventions. This function also goes and
// grabs a lock on the entry that it is being passed, which means that the lock
// cannot be held while calling 'closeEntry'.
//
// The memory model we have has the SiaFileSet as the superior object, so per
// convention methods on the SiaFileSet should not be getting held while entry
// locks are being held, but this function is particularly dependent on that
// convention.
func (sfs *SiaFileSet) closeEntry(entry *SiaFileSetEntry) {
	// Lock the thread map mu and remove the threadUID from the entry.
	entry.threadMapMu.Lock()
	defer entry.threadMapMu.Unlock()

	if _, exists := entry.threadMap[entry.threadUID]; !exists {
		build.Critical("threaduid doesn't exist in threadMap: ", entry.SiaFilePath(), len(entry.threadMap))
	}
	delete(entry.threadMap, entry.threadUID)

	// The entry that exists in the siafile set may not be the same as the entry
	// that is being closed, this can happen if there was a rename or a delete
	// and then a new/different file was uploaded with the same siapath.
	//
	// If they are not the same entry, there is nothing more to do.
	currentEntry := sfs.siaFileMap[entry.UID()]
	if currentEntry != entry.siaFileSetEntry {
		return
	}

	// If there are no more threads that have the current entry open, delete this
	// entry from the set cache and save the file to make sure all changes are
	// persisted.
	if len(currentEntry.threadMap) == 0 {
		delete(sfs.siaFileMap, entry.UID())
		delete(sfs.siapathToUID, sfs.siaPath(entry.siaFileSetEntry))
	}
}

// createAndApplyTransaction is a helper method that creates a writeaheadlog
// transaction and applies it.
func (sfs *SiaFileSet) createAndApplyTransaction(updates ...writeaheadlog.Update) error {
	if len(updates) == 0 {
		return nil
	}
	// Create the writeaheadlog transaction.
	txn, err := sfs.wal.NewTransaction(updates)
	if err != nil {
		return errors.AddContext(err, "failed to create wal txn")
	}
	// No extra setup is required. Signal that it is done.
	if err := <-txn.SignalSetupComplete(); err != nil {
		return errors.AddContext(err, "failed to signal setup completion")
	}
	// Apply the updates.
	if err := applyUpdates(modules.ProdDependencies, updates...); err != nil {
		return errors.AddContext(err, "failed to apply updates")
	}
	// Updates are applied. Let the writeaheadlog know.
	if err := txn.SignalUpdatesApplied(); err != nil {
		return errors.AddContext(err, "failed to signal that updates are applied")
	}
	return nil
}

// delete deletes the SiaFileSetEntry's SiaFile
func (sfs *SiaFileSet) deleteFile(siaPath modules.SiaPath) error {
	// Fetch the corresponding siafile and call delete.
	//
	// NOTE: since we are just accessing the entry directly from the map while
	// holding the SiaFileSet lock we are not creating a new threadUID and
	// therefore do not need to call close on this entry
	entry, _, exists := sfs.siaPathToEntryAndUID(siaPath)
	if !exists {
		// Check if the file exists on disk
		siaFilePath := siaPath.SiaFileSysPath(sfs.staticSiaFileDir)
		_, err := os.Stat(siaFilePath)
		if os.IsNotExist(err) {
			return ErrUnknownPath
		}
		// If the entry does not exist then we want to just remove the entry from disk
		// without loading it from disk to avoid errors due to corrupt siafiles
		update := createDeleteUpdate(siaFilePath)
		return sfs.createAndApplyTransaction(update)
	}

	// Delete SiaFile
	err := entry.Delete()
	if err != nil {
		return err
	}
	// Remove the siafile from the set maps so that other threads can't find
	// it.
	delete(sfs.siaFileMap, entry.UID())
	delete(sfs.siapathToUID, sfs.siaPath(entry))
	return nil
}

// siaPath is a convenience wrapper around FromSysPath. Since the files are
// loaded from disk, the siapaths should always be correct. It's argument is
// also an entry instead of the path and dir.
func (sfs *SiaFileSet) siaPath(entry *siaFileSetEntry) (sp modules.SiaPath) {
	if err := sp.FromSysPath(entry.SiaFilePath(), sfs.staticSiaFileDir); err != nil {
		build.Critical("Siapath of entry is corrupted. This shouldn't happen within the SiaFileSet", err)
	}
	return
}

// siaPathToEntryAndUID translates a siaPath to a siaFileSetEntry and
// SiafileUID while also sanity checking siapathToUID and siaFileMap for
// consistency.
func (sfs *SiaFileSet) siaPathToEntryAndUID(siaPath modules.SiaPath) (*siaFileSetEntry, SiafileUID, bool) {
	uid, exists := sfs.siapathToUID[siaPath]
	if !exists {
		return nil, "", false
	}
	entry, exists2 := sfs.siaFileMap[uid]
	if !exists2 {
		build.Critical("siapathToUID and siaFileMap are inconsistent")
		delete(sfs.siapathToUID, siaPath)
		return nil, "", false
	}
	return entry, uid, exists
}

// exists checks to see if a file with the provided siaPath already exists in
// the renter
func (sfs *SiaFileSet) exists(siaPath modules.SiaPath) bool {
	// Check for file in Memory
	_, UID, exists1 := sfs.siaPathToEntryAndUID(siaPath)
	_, exists2 := sfs.siaFileMap[UID]
	// Sanity check that the maps are consistent
	if exists1 != exists2 {
		build.Critical("SiaFileSet in memory maps are inconsistent", exists1, exists2)
	}
	// Since maps are consistent, only need to check one
	if exists1 {
		return true
	}
	// Check for file on disk
	_, err := os.Stat(siaPath.SiaFileSysPath(sfs.staticSiaFileDir))
	return !os.IsNotExist(err)
}

// readLockFileInfo returns information on a siafile. As a performance
// optimization, the fileInfo takes the maps returned by
// renter.managedContractUtilityMaps for many files at once.
func (sfs *SiaFileSet) readLockCachedFileInfo(siaPath modules.SiaPath, offline map[string]bool, goodForRenew map[string]bool, contracts map[string]modules.RenterContract) (modules.FileInfo, error) {
	// Get the file's metadata and its contracts
	md, err := sfs.readLockMetadata(siaPath)
	if err != nil {
		return modules.FileInfo{}, err
	}

	// Build the FileInfo
	var onDisk bool
	localPath := md.LocalPath
	if localPath != "" {
		_, err = os.Stat(localPath)
		onDisk = err == nil
	}
	maxHealth := math.Max(md.CachedHealth, md.CachedStuckHealth)
	fileInfo := modules.FileInfo{
		AccessTime:       md.AccessTime,
		Available:        md.CachedRedundancy >= 1,
		ChangeTime:       md.ChangeTime,
		CipherType:       md.StaticMasterKeyType.String(),
		CreateTime:       md.CreateTime,
		Expiration:       md.CachedExpiration,
		Filesize:         uint64(md.FileSize),
		Health:           md.CachedHealth,
		LocalPath:        localPath,
		MaxHealth:        maxHealth,
		MaxHealthPercent: siadir.HealthPercentage(maxHealth),
		ModTime:          md.ModTime,
		NumStuckChunks:   md.NumStuckChunks,
		OnDisk:           onDisk,
		Recoverable:      onDisk || md.CachedRedundancy >= 1,
		Redundancy:       md.CachedRedundancy,
		Renewing:         true,
		SiaPath:          siaPath,
		Stuck:            md.NumStuckChunks > 0,
		StuckHealth:      md.CachedStuckHealth,
		UploadedBytes:    md.CachedUploadedBytes,
		UploadProgress:   md.CachedUploadProgress,
	}
	return fileInfo, nil
}

// newSiaFileSetEntry initializes and returns a siaFileSetEntry
func (sfs *SiaFileSet) newSiaFileSetEntry(sf *SiaFile) (*siaFileSetEntry, error) {
	threads := make(map[uint64]threadInfo)
	entry := &siaFileSetEntry{
		SiaFile:          sf,
		staticSiaFileSet: sfs,
		threadMap:        threads,
	}
	// Sanity check that the UID is in fact unique.
	if _, exists := sfs.siaFileMap[entry.UID()]; exists {
		err := errors.New("siafile was already loaded")
		build.Critical(err)
		return nil, err
	}
	// Sanity check that there isn't a naming conflict
	if _, exists := sfs.siapathToUID[sfs.siaPath(entry)]; exists {
		err := errors.New("siapath already in map")
		build.Critical(err)
		return nil, err
	}
	// Add entry to siaFileMap and siapathToUID map.
	sfs.siaFileMap[entry.UID()] = entry
	sfs.siapathToUID[sfs.siaPath(entry)] = entry.UID()
	return entry, nil
}

// open will return the siaFileSetEntry in memory or load it from disk
func (sfs *SiaFileSet) open(siaPath modules.SiaPath) (*SiaFileSetEntry, error) {
	var entry *siaFileSetEntry
	var exists bool
	entry, _, exists = sfs.siaPathToEntryAndUID(siaPath)
	if !exists {
		// Try and Load File from disk
		sf, err := LoadSiaFile(siaPath.SiaFileSysPath(sfs.staticSiaFileDir), sfs.wal)
		if os.IsNotExist(err) {
			return nil, ErrUnknownPath
		}
		if err != nil {
			return nil, err
		}
		// Check for duplicate uid.
		if conflictingEntry, exists := sfs.siaFileMap[sf.UID()]; exists {
			err := fmt.Errorf("%v and %v share the same UID '%v'", sfs.siaPath(conflictingEntry), siaPath, sf.UID())
			build.Critical(err)
			return nil, err
		}
		entry, err = sfs.newSiaFileSetEntry(sf)
		if err != nil {
			return nil, err
		}
	}
	if entry.Deleted() {
		return nil, ErrUnknownPath
	}
	threadUID := randomThreadUID()
	entry.threadMapMu.Lock()
	defer entry.threadMapMu.Unlock()
	entry.threadMap[threadUID] = newThreadInfo()
	return &SiaFileSetEntry{
		siaFileSetEntry: entry,
		threadUID:       threadUID,
	}, nil
}

// readLockMetadata returns the metadata of the SiaFile at siaPath. NOTE: The
// 'readLock' prefix in this case is used to indicate that it's safe to call
// this method with other 'readLock' methods without locking since is doesn't
// write to any fields. This guarantee can be made by locking sfs.mu and then
// spawning multiple threads which call 'readLock' methods in parallel.
func (sfs *SiaFileSet) readLockMetadata(siaPath modules.SiaPath) (Metadata, error) {
	var entry *siaFileSetEntry
	entry, _, exists := sfs.siaPathToEntryAndUID(siaPath)
	if exists {
		// Get metadata from entry.
		return entry.Metadata(), nil
	}
	// Try and Load Metadata from disk
	md, err := LoadSiaFileMetadata(siaPath.SiaFileSysPath(sfs.staticSiaFileDir))
	if os.IsNotExist(err) {
		return Metadata{}, ErrUnknownPath
	}
	if err != nil {
		return Metadata{}, err
	}
	return md, nil
}

// AddExistingSiaFile adds an existing SiaFile to the set and stores it on disk.
// If the exact same file already exists, this is a no-op. If a file already
// exists with a different UID, the UID will be updated and a unique path will
// be chosen. If no file exists, the UID will be updated but the path remains
// the same.
func (sfs *SiaFileSet) AddExistingSiaFile(sf *SiaFile, chunks []byte) error {
	sfs.mu.Lock()
	defer sfs.mu.Unlock()
	return sfs.addExistingSiaFile(sf, chunks, 0)
}

// addExistingSiaFile adds an existing SiaFile to the set and stores it on disk.
// If the exact same file already exists, this is a no-op. If a file already
// exists with a different UID, the UID will be updated and a unique path will
// be chosen. If no file exists, the UID will be updated but the path remains
// the same.
func (sfs *SiaFileSet) addExistingSiaFile(sf *SiaFile, chunks []byte, suffix uint) error {
	// Check if a file with that path exists already.
	var siaPath modules.SiaPath
	err := siaPath.LoadSysPath(sfs.staticSiaFileDir, sf.SiaFilePath())
	if err != nil {
		return err
	}
	var oldFile *SiaFileSetEntry
	if suffix == 0 {
		oldFile, err = sfs.open(siaPath)
	} else {
		oldFile, err = sfs.open(siaPath.AddSuffix(suffix))
	}
	exists := err == nil
	if exists {
		defer sfs.closeEntry(oldFile)
	}
	if err != nil && err != ErrUnknownPath {
		return err
	}
	// If it doesn't exist, update the UID, the path if necessary and save the
	// file.
	if !exists {
		sf.UpdateUniqueID()
		if suffix > 0 {
			siaFilePath := siaPath.AddSuffix(suffix).SiaFileSysPath(sfs.staticSiaFileDir)
			sf.SetSiaFilePath(siaFilePath)
		}
		return sf.Save(chunks)
	}
	// If it exists and the UID matches too, skip the file.
	if sf.UID() == oldFile.UID() {
		return nil
	}
	// If it exists and the UIDs don't match, increment the suffix and try again.
	return sfs.addExistingSiaFile(sf, chunks, suffix+1)
}

// Delete deletes the SiaFileSetEntry's SiaFile
func (sfs *SiaFileSet) Delete(siaPath modules.SiaPath) error {
	sfs.mu.Lock()
	defer sfs.mu.Unlock()
	return sfs.deleteFile(siaPath)
}

// Exists checks to see if a file with the provided siaPath already exists in
// the renter
func (sfs *SiaFileSet) Exists(siaPath modules.SiaPath) bool {
	sfs.mu.Lock()
	defer sfs.mu.Unlock()
	return sfs.exists(siaPath)
}

// FileInfo returns information on a siafile. As a performance optimization, the
// fileInfo takes the maps returned by renter.managedContractUtilityMaps for
// many files at once.
func (sfs *SiaFileSet) FileInfo(siaPath modules.SiaPath, offline map[string]bool, goodForRenew map[string]bool, contracts map[string]modules.RenterContract) (modules.FileInfo, error) {
	entry, err := sfs.Open(siaPath)
	if err != nil {
		return modules.FileInfo{}, err
	}
	defer entry.Close()

	// Build the FileInfo
	var onDisk bool
	localPath := entry.LocalPath()
	if localPath != "" {
		_, err = os.Stat(localPath)
		onDisk = err == nil
	}
	health, stuckHealth, numStuckChunks := entry.Health(offline, goodForRenew)
<<<<<<< HEAD
	redundancy, err := entry.Redundancy(offline, goodForRenew)
	if err != nil {
		return modules.FileInfo{}, errors.AddContext(err, "failed to get file redundancy")
	}
	uploadProgress, uploadedBytes, err := entry.UploadProgressAndBytes()
	if err != nil {
		return modules.FileInfo{}, errors.AddContext(err, "failed to get upload progress and bytes")
	}
=======
	redundancy := entry.Redundancy(offline, goodForRenew)
	uploadProgress, uploadedBytes := entry.UploadProgressAndBytes()
	maxHealth := math.Max(health, stuckHealth)
>>>>>>> d7d7414f
	fileInfo := modules.FileInfo{
		AccessTime:       entry.AccessTime(),
		Available:        redundancy >= 1,
		ChangeTime:       entry.ChangeTime(),
		CipherType:       entry.MasterKey().Type().String(),
		CreateTime:       entry.CreateTime(),
		Expiration:       entry.Expiration(contracts),
		Filesize:         entry.Size(),
		Health:           health,
		LocalPath:        localPath,
		MaxHealth:        maxHealth,
		MaxHealthPercent: siadir.HealthPercentage(maxHealth),
		ModTime:          entry.ModTime(),
		NumStuckChunks:   numStuckChunks,
		OnDisk:           onDisk,
		Recoverable:      onDisk || redundancy >= 1,
		Redundancy:       redundancy,
		Renewing:         true,
		SiaPath:          siaPath,
		Stuck:            numStuckChunks > 0,
		StuckHealth:      stuckHealth,
		UploadedBytes:    uploadedBytes,
		UploadProgress:   uploadProgress,
	}
	return fileInfo, nil
}

// CachedFileInfo returns a modules.FileInfo for a given file like FileInfo but
// instead of computing redundancy, health etc. it uses cached values.
func (sfs *SiaFileSet) CachedFileInfo(siaPath modules.SiaPath, offline map[string]bool, goodForRenew map[string]bool, contracts map[string]modules.RenterContract) (modules.FileInfo, error) {
	sfs.mu.Lock()
	defer sfs.mu.Unlock()
	return sfs.readLockCachedFileInfo(siaPath, offline, goodForRenew, contracts)
}

// FileList returns all of the files that the renter has in the folder specified
// by siaPath. If cached is true, this method will used cached values for
// health, redundancy etc.
func (sfs *SiaFileSet) FileList(siaPath modules.SiaPath, recursive, cached bool, offlineMap map[string]bool, goodForRenewMap map[string]bool, contractsMap map[string]modules.RenterContract) ([]modules.FileInfo, error) {
	// Guarantee that no other thread is writing to sfs. This is only necessary
	// when 'cached' is true since it allows us to call 'readLockCachedFileInfo'.
	// Otherwise we need to hold the lock for every call to 'fileInfo' anyway.
	if cached {
		sfs.mu.Lock()
		defer sfs.mu.Unlock()
	}
	// Declare a worker method to spawn workers which keep loading files from disk
	// until the loadChan is closed.
	fileList := []modules.FileInfo{}
	var fileListMu sync.Mutex
	loadChan := make(chan string)
	worker := func() {
		for path := range loadChan {
			// Load the Siafile.
			var siaPath modules.SiaPath
			if err := siaPath.LoadSysPath(sfs.staticSiaFileDir, path); err != nil {
				continue
			}
			var file modules.FileInfo
			var err error
			if cached {
				file, err = sfs.readLockCachedFileInfo(siaPath, offlineMap, goodForRenewMap, contractsMap)
			} else {
				// It is ok to call an Exported method here because we only
				// acquire the siaFileSet lock if we are requesting the cached
				// values
				file, err = sfs.FileInfo(siaPath, offlineMap, goodForRenewMap, contractsMap)
			}
			if os.IsNotExist(err) || err == ErrUnknownPath {
				continue
			}
			if err != nil {
				continue
			}
			fileListMu.Lock()
			fileList = append(fileList, file)
			fileListMu.Unlock()
		}
	}
	// spin up some threads
	var wg sync.WaitGroup
	for i := 0; i < fileListRoutines; i++ {
		wg.Add(1)
		go func() {
			worker()
			wg.Done()
		}()
	}
	// Walk over the whole tree if recursive is specified.
	folder := siaPath.SiaDirSysPath(sfs.staticSiaFileDir)
	if recursive {
		err := godirwalk.Walk(folder, &godirwalk.Options{
			Unsorted: true,
			Callback: func(path string, info *godirwalk.Dirent) error {
				// Skip folders and non-sia files.
				if info.IsDir() || filepath.Ext(path) != modules.SiaFileExtension {
					return nil
				}
				loadChan <- path
				return nil
			},
		})
		if err != nil {
			return nil, err
		}
	} else {
		fis, err := ioutil.ReadDir(folder)
		if err != nil {
			return nil, err
		}
		for _, info := range fis {
			if info.IsDir() || filepath.Ext(info.Name()) != modules.SiaFileExtension {
				continue
			}
			loadChan <- filepath.Join(folder, info.Name())
		}
	}
	close(loadChan)
	wg.Wait()
	return fileList, nil
}

// NewSiaFile create a new SiaFile, adds it to the SiaFileSet, adds the thread
// to the threadMap, and returns the SiaFileSetEntry. Since this method returns
// the SiaFileSetEntry, wherever NewSiaFile is called there should be a Close
// called on the SiaFileSetEntry to avoid the file being stuck in memory due the
// thread never being removed from the threadMap
func (sfs *SiaFileSet) NewSiaFile(up modules.FileUploadParams, masterKey crypto.CipherKey, fileSize uint64, fileMode os.FileMode) (*SiaFileSetEntry, error) {
	sfs.mu.Lock()
	defer sfs.mu.Unlock()
	// Check is SiaFile already exists
	exists := sfs.exists(up.SiaPath)
	if exists && !up.Force {
		return nil, ErrPathOverload
	}
	// Make sure there are no leading slashes
	siaFilePath := up.SiaPath.SiaFileSysPath(sfs.staticSiaFileDir)
	sf, err := New(up.SiaPath, siaFilePath, up.Source, sfs.wal, up.ErasureCode, masterKey, fileSize, fileMode)
	if err != nil {
		return nil, err
	}
	entry, err := sfs.newSiaFileSetEntry(sf)
	if err != nil {
		return nil, err
	}
	threadUID := randomThreadUID()
	entry.threadMap[threadUID] = newThreadInfo()
	return &SiaFileSetEntry{
		siaFileSetEntry: entry,
		threadUID:       threadUID,
	}, nil
}

// Open returns the siafile from the SiaFileSet for the corresponding key and
// adds the thread to the entry's threadMap. If the siafile is not in memory it
// will load it from disk
func (sfs *SiaFileSet) Open(siaPath modules.SiaPath) (*SiaFileSetEntry, error) {
	sfs.mu.Lock()
	defer sfs.mu.Unlock()
	return sfs.open(siaPath)
}

// Rename will move a siafile from one path to a new path. Existing entries that
// are already open at the old path will continue to be valid.
func (sfs *SiaFileSet) Rename(siaPath, newSiaPath modules.SiaPath) error {
	sfs.mu.Lock()
	defer sfs.mu.Unlock()

	// Check for a conflict in the destination path.
	exists := sfs.exists(newSiaPath)
	if exists {
		return ErrPathOverload
	}
	// Grab the existing entry.
	entry, err := sfs.open(siaPath)
	if err != nil {
		return err
	}
	// This whole function is wrapped in a set lock, which means per convention
	// we cannot call an exported function (Close) on the entry. We will have to
	// call closeEntry on the set instead.
	defer sfs.closeEntry(entry)

	// Update SiaFileSet map to hold the entry in the new siapath.
	sfs.siapathToUID[newSiaPath] = entry.UID()
	delete(sfs.siapathToUID, siaPath)

	// Update the siafile to have a new name.
	return entry.Rename(newSiaPath, newSiaPath.SiaFileSysPath(sfs.staticSiaFileDir))
}

// DeleteDir deletes a siadir and all the siadirs and siafiles within it
// recursively.
func (sfs *SiaFileSet) DeleteDir(siaPath modules.SiaPath, deleteDir siadir.DeleteDirFunc) error {
	// Prevent new files from being opened.
	sfs.mu.Lock()
	defer sfs.mu.Unlock()
	// Lock all files within the dir.
	var lockedFiles []*siaFileSetEntry
	defer func() {
		for _, entry := range lockedFiles {
			entry.mu.Unlock()
		}
	}()
	for sp := range sfs.siapathToUID {
		entry, _, exists := sfs.siaPathToEntryAndUID(sp)
		if !exists {
			continue
		}
		if strings.HasPrefix(sp.String(), siaPath.String()) {
			entry.mu.Lock()
			lockedFiles = append(lockedFiles, entry)
		}
	}
	// Delete the dir using the provided delete function.
	if err := deleteDir(siaPath); err != nil {
		return errors.AddContext(err, "failed to delete dir")
	}
	// Delete was successful. Delete the siafiles in memory before they are being
	// unlocked again.
	for _, entry := range lockedFiles {
		// Get siaPath.
		var sp modules.SiaPath
		if err := sp.LoadSysPath(sfs.staticSiaFileDir, entry.siaFilePath); err != nil {
			build.Critical("Getting the siaPath shouldn't fail")
			continue
		}
		// Mark the file as deleted. It will be closed automatically by the last
		// thread calling 'Close' on it.
		entry.deleted = true
	}
	return nil
}

// RenameDir renames a siadir and all the siadirs and siafiles within it
// recursively.
func (sfs *SiaFileSet) RenameDir(oldPath, newPath modules.SiaPath, rename siadir.RenameDirFunc) error {
	if oldPath.Equals(modules.RootSiaPath()) {
		return errors.New("can't rename root dir")
	}
	if oldPath.Equals(newPath) {
		return nil // nothing to do
	}
	if strings.HasPrefix(newPath.String(), oldPath.String()) {
		return errors.New("can't rename folder into itself")
	}
	// Prevent new files from being opened.
	sfs.mu.Lock()
	defer sfs.mu.Unlock()
	var lockedFiles []*siaFileSetEntry
	defer func() {
		for _, entry := range lockedFiles {
			entry.mu.Unlock()
		}
	}()
	// Lock all files within the old dir.
	for siaPath := range sfs.siapathToUID {
		entry, _, exists := sfs.siaPathToEntryAndUID(siaPath)
		if !exists {
			continue
		}
		if strings.HasPrefix(siaPath.String(), oldPath.String()) {
			entry.mu.Lock()
			lockedFiles = append(lockedFiles, entry)
		}
	}
	// Rename the dir using the provided rename function.
	if err := rename(oldPath, newPath); err != nil {
		return errors.AddContext(err, "failed to rename dir")
	}
	// Rename was successful. Rename the siafiles in memory before they are being
	// unlocked again.
	for _, entry := range lockedFiles {
		// Get old SiaPath.
		var oldSiaPath modules.SiaPath
		if err := oldSiaPath.LoadSysPath(sfs.staticSiaFileDir, entry.siaFilePath); err != nil {
			build.Critical("Getting the siaPath shouldn't fail")
			continue
		}
		// Rebase path to new folder.
		sp, err := oldSiaPath.Rebase(oldPath, newPath)
		if err != nil {
			build.Critical("Rebasing siapaths shouldn't fail")
			continue
		}
		// Update the siafilepath of the entry and the siafileToUIDMap.
		delete(sfs.siapathToUID, oldSiaPath)
		sfs.siapathToUID[sp] = entry.staticMetadata.UniqueID
		entry.siaFilePath = sp.SiaFileSysPath(sfs.staticSiaFileDir)
	}
	return nil
}<|MERGE_RESOLUTION|>--- conflicted
+++ resolved
@@ -523,7 +523,6 @@
 		onDisk = err == nil
 	}
 	health, stuckHealth, numStuckChunks := entry.Health(offline, goodForRenew)
-<<<<<<< HEAD
 	redundancy, err := entry.Redundancy(offline, goodForRenew)
 	if err != nil {
 		return modules.FileInfo{}, errors.AddContext(err, "failed to get file redundancy")
@@ -532,11 +531,7 @@
 	if err != nil {
 		return modules.FileInfo{}, errors.AddContext(err, "failed to get upload progress and bytes")
 	}
-=======
-	redundancy := entry.Redundancy(offline, goodForRenew)
-	uploadProgress, uploadedBytes := entry.UploadProgressAndBytes()
 	maxHealth := math.Max(health, stuckHealth)
->>>>>>> d7d7414f
 	fileInfo := modules.FileInfo{
 		AccessTime:       entry.AccessTime(),
 		Available:        redundancy >= 1,
