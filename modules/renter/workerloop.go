package renter

import (
	"sync/atomic"
	"time"

	"gitlab.com/NebulousLabs/Sia/build"

	"gitlab.com/NebulousLabs/errors"
)

type (
	// workerLoopState tracks the state of the worker loop.
	workerLoopState struct {
		// Variables to count the number of jobs running. Note that these
		// variables can only be incremented in the primary work loop of the
		// worker, because there are blocking conditions within the primary work
		// loop that need to know only one thread is running at a time, and
		// safety is derived from knowing that no new threads are launching
		// while we are waiting for all existing threads to finish.
		//
		// These values can be decremented in a goroutine.
		atomicAsyncJobsRunning uint64
		atomicSerialJobRunning uint64

		// atomicSuspectRevisionMismatch indicates that the worker encountered
		// some error where it believes that it needs to resync its contract
		// with the host.
		atomicSuspectRevisionMismatch uint64

		// Variables to track the total amount of async data outstanding. This
		// indicates the total amount of data that we expect to use from async
		// jobs that we have submitted for the worker.
		atomicReadDataOutstanding  uint64
		atomicWriteDataOutstanding uint64

		// The read data limit and the write data limit define how much work is
		// allowed to be outstanding before new jobs will be blocked from being
		// launched async.
		atomicReadDataLimit  uint64
		atomicWriteDataLimit uint64
	}
)

// staticSerialJobRunning indicates whether a serial job is currently running
// for the worker.
func (wls *workerLoopState) staticSerialJobRunning() bool {
	return atomic.LoadUint64(&wls.atomicSerialJobRunning) == 1
}

// externLaunchSerialJob will launch a serial job for the worker, ensuring that
// exclusivity is handled correctly.
//
// The 'extern' indicates that this function is only allowed to be called from
// 'threadedWorkLoop', and it is expected that only one instance of
// 'threadedWorkLoop' is ever created per-worker.
func (w *worker) externLaunchSerialJob(job func()) {
	// Mark that there is now a job running. Only one job may be running at a
	// time.
	ok := atomic.CompareAndSwapUint64(&w.staticLoopState.atomicSerialJobRunning, 0, 1)
	if !ok {
		// There already is a job running. This is not allowed.
		w.renter.log.Critical("running a job when another job is already running")
	}

	fn := func() {
		// Execute the job in a goroutine.
		job()
		// After the job has executed, update to indicate that no serial job
		// is running.
		atomic.StoreUint64(&w.staticLoopState.atomicSerialJobRunning, 0)
		// After updating to indicate that no serial job is running, wake the
		// worker to check for a new serial job.
		w.staticWake()
	}
	err := w.renter.tg.Launch(fn)
	if err != nil {
		// Renter has closed, job will not be executed.
		atomic.StoreUint64(&w.staticLoopState.atomicSerialJobRunning, 0)
		return
	}
}

// externTryLaunchSerialJob will attempt to launch a serial job on the worker.
// Only one serial job is allowed to be running at a time (each serial job
// requires exclusive access to the worker's contract). If there is already a
// serial job running, nothing will happen.
//
// The 'extern' indicates that this function is only allowed to be called from
// 'threadedWorkLoop', and it is expected that only one instance of
// 'threadedWorkLoop' is ever created per-worker.
func (w *worker) externTryLaunchSerialJob() {
	// If there is already a serial job running, that job has exclusivity, do
	// nothing.
	if w.staticLoopState.staticSerialJobRunning() {
		return
	}

	// Perform a disrupt for testing. See the implementation in
	// workerloop_test.go for more info.
	if w.renter.deps.Disrupt("TestJobSerialExecution") {
		return
	}

	// Check every potential serial job that the worker may be required to
	// perform. This scheduling allows a flood of jobs earlier in the list to
	// starve out jobs later in the list. At some point we will probably
	// revisit this to try and address the starvation issue.
	if w.managedNeedsToUpdatePriceTable() {
		w.externLaunchSerialJob(w.staticUpdatePriceTable)
		return
	}
	job := w.staticJobRenewQueue.callNext()
	if job != nil {
		w.externLaunchSerialJob(job.callExecute)
		return
	}
	if w.managedNeedsToRefillAccount() {
		w.externLaunchSerialJob(w.managedRefillAccount)
		return
	}
	job = w.staticJobUploadSnapshotQueue.callNext()
	if job != nil {
		w.externLaunchSerialJob(job.callExecute)
		return
	}
	job = w.staticJobDownloadSnapshotQueue.callNext()
	if job != nil {
		w.externLaunchSerialJob(job.callExecute)
		return
	}
	job = w.staticJobUploadSnapshotQueue.callNext()
	if job != nil {
		w.externLaunchSerialJob(job.callExecute)
		return
	}
	if w.managedHasUploadJob() {
		w.externLaunchSerialJob(w.managedPerformUploadChunkJob)
		return
	}
}

// externLaunchAsyncJob accepts a function to retrieve a job and then uses that
// to retrieve a job and launch it. The bandwidth consumption will be updated as
// the job starts and finishes.
func (w *worker) externLaunchAsyncJob(job workerJob) bool {
	// Add the resource requirements to the worker loop state. Also add this
	// thread to the number of jobs running.
	uploadBandwidth, downloadBandwidth := job.callExpectedBandwidth()
	atomic.AddUint64(&w.staticLoopState.atomicReadDataOutstanding, downloadBandwidth)
	atomic.AddUint64(&w.staticLoopState.atomicWriteDataOutstanding, uploadBandwidth)
	atomic.AddUint64(&w.staticLoopState.atomicAsyncJobsRunning, 1)
	fn := func() {
		job.callExecute()
		// Subtract the outstanding data now that the job is complete. Atomic
		// subtraction works by adding and using some bit tricks.
		atomic.AddUint64(&w.staticLoopState.atomicReadDataOutstanding, -downloadBandwidth)
		atomic.AddUint64(&w.staticLoopState.atomicWriteDataOutstanding, -uploadBandwidth)
		atomic.AddUint64(&w.staticLoopState.atomicAsyncJobsRunning, ^uint64(0)) // subtract 1
		// Wake the worker to run any additional async jobs that may have been
		// blocked / ignored because there was not enough bandwidth available.
		w.staticWake()
	}
	err := w.renter.tg.Launch(fn)
	if err != nil {
		// Renter has closed, but we want to represent that the work was
		// processed anyway - returning true indicates that the worker should
		// continue processing jobs.
		atomic.AddUint64(&w.staticLoopState.atomicReadDataOutstanding, -downloadBandwidth)
		atomic.AddUint64(&w.staticLoopState.atomicWriteDataOutstanding, -uploadBandwidth)
		atomic.AddUint64(&w.staticLoopState.atomicAsyncJobsRunning, ^uint64(0)) // subtract 1
		return true
	}
	return true
}

// managedAsyncReady will return 'false' if any of the key requirements for
// performing async work have not been met. 'true' will be returned if the
// worker is ready for async work.
func (w *worker) managedAsyncReady() bool {
	// Hosts that do not support the async protocol cannot do async jobs.
	if !w.staticSupportsRHP3() {
		w.managedDiscardAsyncJobs(errors.New("host version does not support async jobs"))
		return false
	}

	// A valid price table is required to perform async tasks.
	if !w.staticPriceTable().staticValid() {
		w.managedDiscardAsyncJobs(errors.New("price table with host is no longer valid"))
		return false
	}

	// RHP3 must not be on cooldown to perform async tasks.
	if w.managedOnMaintenanceCooldown() {
		w.managedDiscardAsyncJobs(errors.New("the worker account is on cooldown"))
		return false
	}
	return true
}

// externTryLaunchAsyncJob will look at the async jobs which are in the worker
// queue and attempt to launch any that are ready. The job launcher will fail if
// the price table is out of date or if the worker account is empty.
//
// The job launcher will also fail if the worker has too much work in jobs
// already queued. Every time a job is launched, a bandwidth estimate is made.
// The worker will not allow more than a certain amount of bandwidth to be
// queued at once to prevent jobs from being spread too thin and sharing too
// much bandwidth.
func (w *worker) externTryLaunchAsyncJob() bool {
	// Exit if the worker is not currently equipped to perform async tasks.
	if !w.managedAsyncReady() {
		return false
	}

	// Verify that the worker has not reached its limits for doing multiple
	// jobs at once.
	readLimit := atomic.LoadUint64(&w.staticLoopState.atomicReadDataLimit)
	writeLimit := atomic.LoadUint64(&w.staticLoopState.atomicWriteDataLimit)
	readOutstanding := atomic.LoadUint64(&w.staticLoopState.atomicReadDataOutstanding)
	writeOutstanding := atomic.LoadUint64(&w.staticLoopState.atomicWriteDataOutstanding)
	if readOutstanding > readLimit || writeOutstanding > writeLimit {
		// Worker does not need to discard jobs, it is making progress, it's
		// just not launching any new jobs until its current jobs finish up.
		return false
	}

	// Perform a disrupt for testing. This is some code that ensures async job
	// launches are controlled correctly. The disrupt operates on a mock worker,
	// so it needs to happen after the ratelimit checks but before the cache,
	// price table, and account checks.
	if w.renter.deps.Disrupt("TestAsyncJobLaunches") {
		return true
	}

	// Check every potential async job that can be launched.
	job := w.staticJobHasSectorQueue.callNext()
	if job != nil {
		w.externLaunchAsyncJob(job)
		return true
	}
	// Check if registry jobs are supported.
	cache := w.staticCache()
	if build.VersionCmp(cache.staticHostVersion, minRegistryVersion) >= 0 {
		job = w.staticJobUpdateRegistryQueue.callNext()
		if job != nil {
			w.externLaunchAsyncJob(job)
			return true
		}
		job = w.staticJobReadRegistryQueue.callNext()
		if job != nil {
			w.externLaunchAsyncJob(job)
			return true
		}
	}
	job = w.staticJobReadQueue.callNext()
	if job != nil {
		w.externLaunchAsyncJob(job)
		return true
	}
	job = w.staticJobLowPrioReadQueue.callNext()
	if job != nil {
		w.externLaunchAsyncJob(job)
		return true
	}
	return false
}

// managedBlockUntilReady will block until the worker has internet connectivity.
// 'false' will be returned if a kill signal is received or if the renter is
// shut down before internet connectivity is restored. 'true' will be returned
// if internet connectivity is successfully restored.
func (w *worker) managedBlockUntilReady() bool {
	// Check internet connectivity. If the worker does not have internet
	// connectivity, block until connectivity is restored.
	for !w.renter.g.Online() {
		select {
<<<<<<< HEAD
		case <-w.tg.StopChan():
=======
		case <-w.staticTG.StopChan():
>>>>>>> 657599f2
			return false
		case <-time.After(offlineCheckFrequency):
		}
	}
	return true
}

// managedDiscardAsyncJobs will drop all of the worker's async jobs because the
// worker has not met sufficient conditions to retain async jobs.
func (w *worker) managedDiscardAsyncJobs(err error) {
	w.staticJobHasSectorQueue.callDiscardAll(err)
	w.staticJobUpdateRegistryQueue.callDiscardAll(err)
	w.staticJobReadRegistryQueue.callDiscardAll(err)
	w.staticJobReadQueue.callDiscardAll(err)
	w.staticJobLowPrioReadQueue.callDiscardAll(err)
}

// threadedWorkLoop is a perpetual loop run by the worker that accepts new jobs
// and performs them. Work is divided into two types of work, serial work and
// async work. Serial work requires exclusive access to the worker's contract,
// meaning that only one of these tasks can be performed at a time.  Async work
// can be performed with high parallelism.
func (w *worker) threadedWorkLoop() {
	// Perform a disrupt for testing.
	if w.renter.deps.Disrupt("DisableWorkerLoop") {
		return
	}

	// Upon shutdown, release all jobs.
	defer w.managedKillUploading()
	defer w.staticJobLowPrioReadQueue.callKill()
	defer w.staticJobHasSectorQueue.callKill()
	defer w.staticJobUpdateRegistryQueue.callKill()
	defer w.staticJobReadQueue.callKill()
	defer w.staticJobDownloadSnapshotQueue.callKill()
	defer w.staticJobUploadSnapshotQueue.callKill()

	if w.staticSupportsRHP3() {
		// Ensure the renter's revision number of the underlying file contract
		// is in sync with the host's revision number. This check must happen at
		// the top as consecutive checks make use of the file contract for
		// payment.
		w.externTryFixRevisionMismatch()

		// The worker cannot execute any async tasks unless the price table of
		// the host is known, the balance of the worker account is known, and
		// the account has sufficient funds in it. This update is done as a
		// blocking update to ensure nothing else runs until the price table is
		// available.
		w.staticUpdatePriceTable()

		// Perform a balance check on the host and sync it to his version if
		// necessary. This avoids running into MaxBalanceExceeded errors upon
		// refill after an unclean shutdown.
		if w.staticPriceTable().staticValid() {
			w.externSyncAccountBalanceToHost()
		}

		// This update is done as a blocking update to ensure nothing else runs
		// until the account has filled.
		if w.managedNeedsToRefillAccount() {
			w.managedRefillAccount()
		}
	}

	// The worker will continuously perform jobs in a loop.
	for {
		// There are certain conditions under which the worker should either
		// block or exit. This function will block until those conditions are
		// met, returning 'true' when the worker can proceed and 'false' if the
		// worker should exit.
		if !w.managedBlockUntilReady() {
			return
		}

		// Try and fix a revision number mismatch if the flag is set. This will
		// be the case if other processes errored out with an error indicating a
		// mismatch.
		if w.staticSuspectRevisionMismatch() {
			w.externTryFixRevisionMismatch()
		}

		// Update the worker cache object, note that we do this after trying to
		// sync the revision as that might influence the contract, which is used
		// to build the cache object.
		w.staticTryUpdateCache()

		// If the worker needs to sync the account balance, perform a sync
		// operation. This should be attempted before launching any jobs.
		if w.managedNeedsToSyncAccountBalanceToHost() {
			w.externSyncAccountBalanceToHost()
		}

		// Attempt to launch a serial job. If there is already a job running,
		// this will no-op. If no job is running, a goroutine will be spun up
		// to run a job, this call is non-blocking.
		w.externTryLaunchSerialJob()

		// Attempt to launch an async job. If the async job launches
		// successfully, skip the blocking phase and attempt to launch another
		// async job.
		//
		// The worker will only allow a handful of async jobs to be running at
		// once, to protect the total usage of the network connection. The
		// worker wants to avoid a situation where 1,000 jobs each requiring a
		// large amount of bandwidth are all running simultaneously. If the
		// jobs are tiny in terms of resource footprints, the worker will allow
		// more of them to be running at once.
		if w.externTryLaunchAsyncJob() {
			continue
		}

		// Block until:
		//    + New work has been submitted
		//    + The worker is killed
		//    + The renter is stopped
		select {
		case <-w.wakeChan:
			continue
<<<<<<< HEAD
		case <-w.tg.StopChan():
=======
		case <-w.staticTG.StopChan():
>>>>>>> 657599f2
			return
		}
	}
}<|MERGE_RESOLUTION|>--- conflicted
+++ resolved
@@ -275,11 +275,7 @@
 	// connectivity, block until connectivity is restored.
 	for !w.renter.g.Online() {
 		select {
-<<<<<<< HEAD
-		case <-w.tg.StopChan():
-=======
 		case <-w.staticTG.StopChan():
->>>>>>> 657599f2
 			return false
 		case <-time.After(offlineCheckFrequency):
 		}
@@ -399,11 +395,7 @@
 		select {
 		case <-w.wakeChan:
 			continue
-<<<<<<< HEAD
-		case <-w.tg.StopChan():
-=======
 		case <-w.staticTG.StopChan():
->>>>>>> 657599f2
 			return
 		}
 	}
