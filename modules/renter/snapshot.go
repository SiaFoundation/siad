package renter

import (
	"bytes"
	"io"
	"io/ioutil"
	"os"
	"sort"
	"time"

	"gitlab.com/NebulousLabs/Sia/crypto"
	"gitlab.com/NebulousLabs/Sia/encoding"
	"gitlab.com/NebulousLabs/Sia/modules"
	"gitlab.com/NebulousLabs/Sia/modules/renter/contractor"
	"gitlab.com/NebulousLabs/Sia/modules/renter/proto"
	"gitlab.com/NebulousLabs/Sia/modules/renter/siafile"
	"gitlab.com/NebulousLabs/Sia/types"
	"gitlab.com/NebulousLabs/errors"
	"gitlab.com/NebulousLabs/fastrand"
)

// A snapshotEntry is an entry within the snapshot table, identifying both the
// snapshot metadata and the other sectors on the host storing the snapshot
// data.
type snapshotEntry struct {
	Name         [96]byte
	UID          [16]byte
	CreationDate types.Timestamp
	Size         uint64         // size of snapshot .sia file
	DataSectors  [4]crypto.Hash // pointers to sectors containing snapshot .sia file
}

var (
	// SnapshotKeySpecifier is the specifier used for deriving the secret used to
	// encrypt a snapshot from the RenterSeed.
	snapshotKeySpecifier = types.NewSpecifier("snapshot")

	// snapshotTableSpecifier is the specifier used to identify a snapshot entry
	// table stored in a sector.
	snapshotTableSpecifier = types.NewSpecifier("SnapshotTable")
)

// calcSnapshotUploadProgress calculates the upload progress of a snapshot.
func calcSnapshotUploadProgress(fileUploadProgress float64, dotSiaUploadProgress float64) float64 {
	return 0.8*fileUploadProgress + 0.2*dotSiaUploadProgress
}

// UploadedBackups returns the backups that the renter can download, along with
// a list of which contracts are storing all known backups.
func (r *Renter) UploadedBackups() ([]modules.UploadedBackup, []types.SiaPublicKey, error) {
	if err := r.tg.Add(); err != nil {
		return nil, nil, err
	}
	defer r.tg.Done()
	id := r.mu.RLock()
	defer r.mu.RUnlock(id)
	backups := append([]modules.UploadedBackup(nil), r.persist.UploadedBackups...)
	hosts := make([]types.SiaPublicKey, 0, len(r.persist.SyncedContracts))
	for _, c := range r.hostContractor.Contracts() {
		for _, id := range r.persist.SyncedContracts {
			if c.ID == id {
				hosts = append(hosts, c.HostPublicKey)
				break
			}
		}
	}
	return backups, hosts, nil
}

// BackupsOnHost returns the backups stored on a particular host. This operation
// can take multiple minutes if the renter is performing many other operations
// on this host, however this operation is given high priority over other types
// of operations.
func (r *Renter) BackupsOnHost(hostKey types.SiaPublicKey) ([]modules.UploadedBackup, error) {
	if err := r.tg.Add(); err != nil {
		return nil, err
	}
	defer r.tg.Done()

	// Find the relevant worker.
	w, err := r.staticWorkerPool.callWorker(hostKey)
	if err != nil {
		return nil, errors.AddContext(err, "host not found in the worker table")
	}

	// Create and queue the job.
	resultChan := w.callQueueFetchBackupsJob()

	// Block until a result is returned from the worker. Note that `AddContext`
	// will return nil if result.err is nil.
	result := <-resultChan
	result.err = errors.AddContext(result.err, "fetch backups job failed")
	return result.uploadedBackups, result.err
}

// UploadBackup creates a backup of the renter which is uploaded to the sia
// network as a snapshot and can be retrieved using only the seed.
func (r *Renter) UploadBackup(src, name string) error {
	if err := r.tg.Add(); err != nil {
		return err
	}
	defer r.tg.Done()
	return r.managedUploadBackup(src, name)
}

// managedUploadBackup creates a backup of the renter which is uploaded to the
// sia network as a snapshot and can be retrieved using only the seed.
func (r *Renter) managedUploadBackup(src, name string) error {
	if len(name) > 96 {
		return errors.New("name is too long")
	}

	// Open the backup for uploading.
	backup, err := os.Open(src)
	if err != nil {
		return errors.AddContext(err, "failed to open backup for uploading")
	}
	defer backup.Close()

	// Prepare the siapath.
	sp, err := modules.SnapshotsSiaPath().Join(name)
	if err != nil {
		return err
	}
	// Create upload params with high redundancy.
	allowance := r.hostContractor.Allowance()
	dataPieces := allowance.Hosts / 10
	if dataPieces == 0 {
		dataPieces = 1
	}
	parityPieces := allowance.Hosts - dataPieces
	ec, err := siafile.NewRSSubCode(int(dataPieces), int(parityPieces), crypto.SegmentSize)
	if err != nil {
		return err
	}
	up := modules.FileUploadParams{
		SiaPath:     sp,
		ErasureCode: ec,
		Force:       false,

		CipherType: crypto.TypeDefaultRenter,
	}
	// Begin uploading the backup. When the upload finishes, the backup .sia
	// file will be uploaded by r.threadedSynchronizeSnapshots and then deleted.
<<<<<<< HEAD
	fileNode, err := r.managedUploadStreamFromReader(up, backup, true)
=======
	fileNode, err := r.callUploadStreamFromReader(up, backup, true)
>>>>>>> a0cd35ed
	if err != nil {
		return errors.AddContext(err, "failed to upload backup")
	}
	err = fileNode.Close()
	if err != nil {
		return errors.AddContext(err, "unable to close fileNode while uploading a backup")
	}
	// Save initial snapshot entry.
	meta := modules.UploadedBackup{
		Name:           name,
		CreationDate:   types.CurrentTimestamp(),
		Size:           0,
		UploadProgress: 0,
	}
	fastrand.Read(meta.UID[:])
	if err := r.managedSaveSnapshot(meta); err != nil {
		return err
	}

	return nil
}

// DownloadBackup downloads the specified backup.
func (r *Renter) DownloadBackup(dst string, name string) error {
	if err := r.tg.Add(); err != nil {
		return err
	}
	defer r.tg.Done()
	// Open the destination.
	dstFile, err := os.Create(dst)
	if err != nil {
		return err
	}
	defer dstFile.Close()
	// search for backup
	if len(name) > 96 {
		return errors.New("no record of a backup with that name")
	}
	var uid [16]byte
	var found bool
	id := r.mu.RLock()
	for _, b := range r.persist.UploadedBackups {
		if b.Name == name {
			uid = b.UID
			found = true
			break
		}
	}
	r.mu.RUnlock(id)
	if !found {
		return errors.New("no record of a backup with that name")
	}
	// Download snapshot's .sia file.
	_, dotSia, err := r.managedDownloadSnapshot(uid)
	if err != nil {
		return err
	}
	// Store it in the backup file set.
	backupSiaPath, err := modules.SnapshotsSiaPath().Join(name)
	if err != nil {
		return err
	}
	if err := r.staticFileSystem.WriteFile(backupSiaPath, dotSia, 0666); err != nil {
		return err
	}
	// Load the .sia file.
	siaPath, err := modules.SnapshotsSiaPath().Join(name)
	if err != nil {
		return err
	}
	entry, err := r.staticFileSystem.OpenSiaFile(siaPath)
	if err != nil {
		return err
	}
	defer entry.Close()
	// Use .sia file to download snapshot.
	snap, err := entry.Snapshot(siaPath)
	if err != nil {
		return err
	}
	s := r.managedStreamer(snap, false)
	defer s.Close()
	_, err = io.Copy(dstFile, s)
	return err
}

// managedUploadSnapshotHost uploads a snapshot to a single host.
func (r *Renter) managedUploadSnapshotHost(meta modules.UploadedBackup, dotSia []byte, host contractor.Session) error {
	// Get the wallet seed.
	ws, _, err := r.w.PrimarySeed()
	if err != nil {
		return errors.AddContext(err, "failed to get wallet's primary seed")
	}
	// Derive the renter seed and wipe the memory once we are done using it.
	rs := proto.DeriveRenterSeed(ws)
	defer fastrand.Read(rs[:])
	// Derive the secret and wipe it afterwards.
	secret := crypto.HashAll(rs, snapshotKeySpecifier)
	defer fastrand.Read(secret[:])

	// split the snapshot .sia file into sectors
	var sectors [][]byte
	for buf := bytes.NewBuffer(dotSia); buf.Len() > 0; {
		sector := make([]byte, modules.SectorSize)
		copy(sector, buf.Next(len(sector)))
		sectors = append(sectors, sector)
	}
	if len(sectors) > 4 {
		return errors.New("snapshot is too large")
	}

	// upload the siafile, creating a snapshotEntry
	var name [96]byte
	copy(name[:], meta.Name)
	entry := snapshotEntry{
		Name:         name,
		UID:          meta.UID,
		CreationDate: meta.CreationDate,
		Size:         meta.Size,
	}
	for j, piece := range sectors {
		root, err := host.Upload(piece)
		if err != nil {
			return err
		}
		entry.DataSectors[j] = root
	}

	// download the current entry table
	entryTable, err := r.managedDownloadSnapshotTable(host)
	if err != nil {
		return err
	}
	shouldOverwrite := len(entryTable) != 0 // only overwrite if the sector already contained an entryTable
	entryTable = append(entryTable, entry)

	// if entryTable is too large to fit in a sector, repeatedly remove the
	// oldest entry until it fits
	sort.Slice(r.persist.UploadedBackups, func(i, j int) bool {
		return r.persist.UploadedBackups[i].CreationDate > r.persist.UploadedBackups[j].CreationDate
	})
	c, _ := crypto.NewSiaKey(crypto.TypeThreefish, secret[:])
	for len(encoding.Marshal(entryTable)) > int(modules.SectorSize) {
		entryTable = entryTable[:len(entryTable)-1]
	}

	// encode and encrypt the table
	newTable := make([]byte, modules.SectorSize)
	copy(newTable[:16], snapshotTableSpecifier[:])
	copy(newTable[16:], encoding.Marshal(entryTable))
	tableSector := c.EncryptBytes(newTable)

	// swap the new entry table into index 0 and delete the old one
	// (unless it wasn't an entry table)
	if _, err := host.Replace(tableSector, 0, shouldOverwrite); err != nil {
		return err
	}
	return nil
}

// managedSaveSnapshot saves snapshot metadata to disk.
func (r *Renter) managedSaveSnapshot(meta modules.UploadedBackup) error {
	id := r.mu.Lock()
	defer r.mu.Unlock(id)
	// Check whether we've already saved this snapshot.
	for i, ub := range r.persist.UploadedBackups {
		if ub.UID == meta.UID {
			if ub == meta {
				// nothing changed
				return nil
			}
			// something changed; overwrite existing entry
			r.persist.UploadedBackups[i] = meta
			return r.saveSync()
		}
	}
	// Append the new snapshot.
	r.persist.UploadedBackups = append(r.persist.UploadedBackups, meta)
	// Trim the set of snapshots if necessary. Hosts can only store a finite
	// number of snapshots, so if we exceed that number, we kick out the oldest
	// snapshot. We check the size by encoding a slice of snapshotEntrys and
	// removing elements from the slice until the encoded size fits on the host.
	entryTable := make([]snapshotEntry, len(r.persist.UploadedBackups))
	for len(encoding.Marshal(entryTable)) > int(modules.SectorSize) {
		entryTable = entryTable[1:]
	}
	// Sort by CreationDate (youngest-to-oldest) and remove excess elements from
	// the end.
	sort.Slice(r.persist.UploadedBackups, func(i, j int) bool {
		return r.persist.UploadedBackups[i].CreationDate > r.persist.UploadedBackups[j].CreationDate
	})
	r.persist.UploadedBackups = r.persist.UploadedBackups[:len(entryTable)]
	// Save the result.
	if err := r.saveSync(); err != nil {
		return err
	}
	return nil
}

// managedUploadSnapshot uploads a snapshot .sia file to all hosts.
func (r *Renter) managedUploadSnapshot(meta modules.UploadedBackup, dotSia []byte) error {
	contracts := r.hostContractor.Contracts()

	// count good hosts
	var total int
	for _, c := range contracts {
		if c.Utility.GoodForUpload {
			total++
		}
	}

	// upload the siafile and update the entry table for each host
	var succeeded int
	for _, c := range contracts {
		if !c.Utility.GoodForUpload {
			continue
		}
		err := func() error {
			host, err := r.hostContractor.Session(c.HostPublicKey, r.tg.StopChan())
			if err != nil {
				return err
			}
			defer host.Close()
			return r.managedUploadSnapshotHost(meta, dotSia, host)
		}()
		if err != nil {
			r.log.Printf("Uploading snapshot to host %v failed: %v", c.HostPublicKey, err)
			continue
		}
		succeeded++
		pct := 100 * float64(succeeded) / float64(total)
		meta.UploadProgress = calcSnapshotUploadProgress(100, pct)
		if err := r.managedSaveSnapshot(meta); err != nil {
			return err
		}
	}
	if succeeded == 0 {
		r.log.Println("WARN: Failed to upload snapshot to at least one host")
	}
	// save final version of snapshot
	meta.UploadProgress = calcSnapshotUploadProgress(100, 100)
	if err := r.managedSaveSnapshot(meta); err != nil {
		return err
	}

	return nil
}

// managedDownloadSnapshot downloads and returns the specified snapshot.
func (r *Renter) managedDownloadSnapshot(uid [16]byte) (ub modules.UploadedBackup, dotSia []byte, err error) {
	if err := r.tg.Add(); err != nil {
		return modules.UploadedBackup{}, nil, err
	}
	defer r.tg.Done()

	// Get the wallet seed.
	ws, _, err := r.w.PrimarySeed()
	if err != nil {
		return modules.UploadedBackup{}, nil, errors.AddContext(err, "failed to get wallet's primary seed")
	}
	// Derive the renter seed and wipe the memory once we are done using it.
	rs := proto.DeriveRenterSeed(ws)
	defer fastrand.Read(rs[:])
	// Derive the secret and wipe it afterwards.
	secret := crypto.HashAll(rs, snapshotKeySpecifier)
	defer fastrand.Read(secret[:])

	// try downloading from each host in serial, prioritizing the hosts that are
	// GoodForUpload, then GoodForRenew
	contracts := r.hostContractor.Contracts()
	sort.Slice(contracts, func(i, j int) bool {
		if contracts[i].Utility.GoodForUpload == contracts[j].Utility.GoodForUpload {
			return contracts[i].Utility.GoodForRenew && !contracts[j].Utility.GoodForRenew
		}
		return contracts[i].Utility.GoodForUpload && !contracts[j].Utility.GoodForUpload
	})
	for i := range contracts {
		err := func() error {
			host, err := r.hostContractor.Session(contracts[i].HostPublicKey, r.tg.StopChan())
			if err != nil {
				return err
			}
			defer host.Close()
			entryTable, err := r.managedDownloadSnapshotTable(host)
			if err != nil {
				return err
			}
			// search for the desired snapshot
			var entry *snapshotEntry
			for j := range entryTable {
				if entryTable[j].UID == uid {
					entry = &entryTable[j]
					break
				}
			}
			if entry == nil {
				return errors.New("entry table does not contain snapshot")
			}
			// download the entry
			dotSia = nil
			for _, root := range entry.DataSectors {
				data, err := host.Download(root, 0, uint32(modules.SectorSize))
				if err != nil {
					return err
				}
				dotSia = append(dotSia, data...)
				if uint64(len(dotSia)) >= entry.Size {
					dotSia = dotSia[:entry.Size]
					break
				}
			}
			ub = modules.UploadedBackup{
				Name:           string(bytes.TrimRight(entry.Name[:], string(0))),
				UID:            entry.UID,
				CreationDate:   entry.CreationDate,
				Size:           entry.Size,
				UploadProgress: 100,
			}
			return nil
		}()
		if err != nil {
			r.log.Printf("Downloading backup from host %v failed: %v", contracts[i].HostPublicKey, err)
			continue
		}
		return ub, dotSia, nil
	}
	return modules.UploadedBackup{}, nil, errors.New("could not download backup from any host")
}

// threadedSynchronizeSnapshots continuously scans hosts to ensure that all
// current hosts are storing all known snapshots.
func (r *Renter) threadedSynchronizeSnapshots() {
	if err := r.tg.Add(); err != nil {
		return
	}
	defer r.tg.Done()
	// calcOverlap takes a host's entry table and the set of known snapshots,
	// and calculates which snapshots the host is missing and which snapshots it
	// has that we don't.
	calcOverlap := func(entryTable []snapshotEntry, known map[[16]byte]struct{}) (unknown []modules.UploadedBackup, missing [][16]byte) {
		missingMap := make(map[[16]byte]struct{}, len(known))
		for uid := range known {
			missingMap[uid] = struct{}{}
		}
		for _, e := range entryTable {
			if _, ok := known[e.UID]; !ok {
				unknown = append(unknown, modules.UploadedBackup{
					Name:           string(bytes.TrimRight(e.Name[:], string(0))),
					UID:            e.UID,
					CreationDate:   e.CreationDate,
					Size:           e.Size,
					UploadProgress: 100,
				})
			}
			delete(missingMap, e.UID)
		}
		for uid := range missingMap {
			missing = append(missing, uid)
		}
		return
	}

	// Build a set of which contracts are synced.
	syncedContracts := make(map[types.FileContractID]struct{})
	id := r.mu.RLock()
	for _, fcid := range r.persist.SyncedContracts {
		syncedContracts[fcid] = struct{}{}
	}
	r.mu.RUnlock(id)

	for {
		// Can't do anything if the wallet is locked.
		if unlocked, _ := r.w.Unlocked(); !unlocked {
			select {
			case <-time.After(snapshotSyncSleepDuration):
			case <-r.tg.StopChan():
				return
			}
			continue
		}

		// First, process any snapshot siafiles that may have finished uploading.
		offlineMap, goodForRenewMap, contractsMap := r.managedContractUtilityMaps()
		root := modules.SnapshotsSiaPath()
		finfos, _, err := r.staticFileSystem.List(root, true, offlineMap, goodForRenewMap, contractsMap)
		if err != nil {
			r.log.Println("Could not get un-uploaded snapshots:", err)
		}
		for _, info := range finfos {
			// locate corresponding entry
			id = r.mu.RLock()
			var meta modules.UploadedBackup
			found := false
			for _, meta = range r.persist.UploadedBackups {
				sp, _ := info.SiaPath.Rebase(modules.SnapshotsSiaPath(), modules.RootSiaPath())
				if meta.Name == sp.String() {
					found = true
					break
				}
			}
			r.mu.RUnlock(id)
			if !found {
				r.log.Println("Could not locate entry for file in backup set")
				continue
			}

			// record current UploadProgress
			meta.UploadProgress = calcSnapshotUploadProgress(info.UploadProgress, 0)
			if err := r.managedSaveSnapshot(meta); err != nil {
				r.log.Println("Could not save upload progress:", err)
				continue
			}

			if info.Health >= RepairThreshold {
				// not ready for upload yet
				continue
			}
			r.log.Println("Uploading snapshot", info.SiaPath)
			err := func() error {
				// Grab the entry for the uploaded backup's siafile.
				entry, err := r.staticFileSystem.OpenSiaFile(info.SiaPath)
				if err != nil {
					return errors.AddContext(err, "failed to get entry for snapshot")
				}
				// Read the siafile from disk.
				sr, err := entry.SnapshotReader()
				if err != nil {
					entry.Close()
					return err
				}
				// NOTE: The snapshot reader needs to be closed before
				// entry.Close is called, and unfortunately also before
				// managedUploadSnapshot is called, because the snapshot reader
				// holds a lock on the underlying dotsia, which is also actively
				// a part of the repair system. The repair system locks the
				// renter then tries to grab a lock on the siafile, while
				// 'managedUploadSnapshot' can independently try to grab a lock
				// on the renter while holding the snapshot.

				// TODO: Calling ReadAll here is not really acceptable because
				// for larger renters, the snapshot can be very large. For a
				// user with 20 TB of data, the snapshot is going to be 2 GB
				// large, which on its own exceeds our goal for the total memory
				// consumption of the renter, and it's not even that much data.
				//
				// Need to work around the snapshot reader lock issue as well.
				dotSia, err := ioutil.ReadAll(sr)
				if err := sr.Close(); err != nil {
					entry.Close()
					return err
				}

				// Upload the snapshot to the network.
				meta.UploadProgress = calcSnapshotUploadProgress(100, 0)
				meta.Size = uint64(len(dotSia))
				if err := r.managedUploadSnapshot(meta, dotSia); err != nil {
					entry.Close()
					return err
				}

				// Close out the entry.
				entry.Close()

				// Delete the local siafile.
				if err := r.staticFileSystem.DeleteFile(info.SiaPath); err != nil {
					return err
				}
				return nil
			}()
			if err != nil {
				r.log.Println("Failed to upload snapshot .sia:", err)
			}
		}

		// Build a set of the snapshots we already have.
		known := make(map[[16]byte]struct{})
		id := r.mu.RLock()
		for _, ub := range r.persist.UploadedBackups {
			if ub.UploadProgress == 100 {
				known[ub.UID] = struct{}{}
			} else {
				// signal r.threadedUploadAndRepair to keep uploading the snapshot
				select {
				case r.uploadHeap.repairNeeded <- struct{}{}:
				default:
				}
			}
		}
		r.mu.RUnlock(id)

		// Select an unsynchronized host.
		contracts := r.hostContractor.Contracts()
		var found bool
		var c modules.RenterContract
		for _, c = range contracts {
			// ignore bad contracts
			if !c.Utility.GoodForRenew || !c.Utility.GoodForUpload {
				continue
			}
			if _, ok := syncedContracts[c.ID]; !ok {
				found = true
				break
			}
		}
		if !found {
			// No unsychronized hosts; drop any irrelevant contracts, then sleep
			// for a while before trying again
			if len(contracts) != 0 {
				syncedContracts = make(map[types.FileContractID]struct{})
				for _, c := range contracts {
					if !c.Utility.GoodForRenew || !c.Utility.GoodForUpload {
						continue
					}
					syncedContracts[c.ID] = struct{}{}
				}
			}
			select {
			case <-time.After(snapshotSyncSleepDuration):
			case <-r.tg.StopChan():
				return
			}
			continue
		}

		// Synchronize the host.
		r.log.Debugln("Synchronizing snapshots on host", c.HostPublicKey)
		err = func() error {
			// Download the host's entry table.
			host, err := r.hostContractor.Session(c.HostPublicKey, r.tg.StopChan())
			if err != nil {
				return err
			}
			defer host.Close()
			entryTable, err := r.managedDownloadSnapshotTable(host)
			if err != nil {
				return err
			}

			// Calculate which snapshots the host doesn't have, and which
			// snapshots it does have that we haven't seen before.
			unknown, missing := calcOverlap(entryTable, known)

			// If *any* snapshots are new, mark all other hosts as not
			// synchronized.
			if len(unknown) != 0 {
				for fcid := range syncedContracts {
					delete(syncedContracts, fcid)
				}
				// Record the new snapshots; they'll be replicated to the other
				// hosts in subsequent iterations of the synchronization loop.
				for _, ub := range unknown {
					known[ub.UID] = struct{}{}
					if err := r.managedSaveSnapshot(ub); err != nil {
						return err
					}
					r.log.Printf("Located new snapshot %q on host %v", ub.Name, c.HostPublicKey)
				}
			}

			// Upload any snapshots that the host is missing.
			//
			// TODO: instead of returning immediately upon encountering an
			// error, we should probably continue trying to upload the other
			// snapshots.
			for _, uid := range missing {
				ub, dotSia, err := r.managedDownloadSnapshot(uid)
				if err != nil {
					// TODO: if snapshot can't be found on any host, delete it
					return err
				}
				if err := r.managedUploadSnapshotHost(ub, dotSia, host); err != nil {
					return err
				}
				r.log.Printf("Replicated missing snapshot %q to host %v", ub.Name, c.HostPublicKey)
			}
			return nil
		}()
		if err != nil {
			r.log.Println("Failed to synchronize snapshots on host:", err)
			// sleep for a bit to prevent retrying the same host repeatedly in a
			// tight loop
			select {
			case <-time.After(snapshotSyncSleepDuration):
			case <-r.tg.StopChan():
				return
			}
			continue
		}
		// Mark the contract as synchronized.
		syncedContracts[c.ID] = struct{}{}
		// Commit the set of synchronized hosts.
		id = r.mu.Lock()
		r.persist.SyncedContracts = r.persist.SyncedContracts[:0]
		for fcid := range syncedContracts {
			r.persist.SyncedContracts = append(r.persist.SyncedContracts, fcid)
		}
		if err := r.saveSync(); err != nil {
			r.log.Println("Failed to update set of synced hosts:", err)
		}
		r.mu.Unlock(id)
	}
}<|MERGE_RESOLUTION|>--- conflicted
+++ resolved
@@ -142,11 +142,7 @@
 	}
 	// Begin uploading the backup. When the upload finishes, the backup .sia
 	// file will be uploaded by r.threadedSynchronizeSnapshots and then deleted.
-<<<<<<< HEAD
-	fileNode, err := r.managedUploadStreamFromReader(up, backup, true)
-=======
 	fileNode, err := r.callUploadStreamFromReader(up, backup, true)
->>>>>>> a0cd35ed
 	if err != nil {
 		return errors.AddContext(err, "failed to upload backup")
 	}
