--- conflicted
+++ resolved
@@ -10,10 +10,7 @@
 	"time"
 
 	"gitlab.com/NebulousLabs/Sia/crypto"
-<<<<<<< HEAD
 	"gitlab.com/NebulousLabs/Sia/modules"
-=======
->>>>>>> e649d83d
 
 	"gitlab.com/NebulousLabs/fastrand"
 	"gitlab.com/NebulousLabs/threadgroup"
@@ -99,10 +96,7 @@
 	if testing.Short() {
 		t.SkipNow()
 	}
-<<<<<<< HEAD
-
-=======
->>>>>>> e649d83d
+
 	// Create a usable stream, starting at offset 0.
 	var tg threadgroup.ThreadGroup
 	data := fastrand.Bytes(15999) // 1 byte short of 1000 data sections.
