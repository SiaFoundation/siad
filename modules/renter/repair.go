package renter

import (
	"fmt"
	"path/filepath"
	"strings"
	"time"

	"gitlab.com/NebulousLabs/errors"
	"gitlab.com/NebulousLabs/fastrand"

	"gitlab.com/NebulousLabs/Sia/build"
	"gitlab.com/NebulousLabs/Sia/modules"
)

// TODO - once bubbling metadata has been updated to be more I/O
// efficient this code should be removed and we should call bubble when
// we clean up the upload chunk after a successful repair.

var (
	// errNoStuckFiles is a helper to indicate that there are no stuck files in
	// the renter's directory
	errNoStuckFiles = errors.New("no stuck files")

	// errNoStuckChunks is a helper to indicate that there are no stuck chunks
	// in a siafile
	errNoStuckChunks = errors.New("no stuck chunks")
)

// managedAddRandomStuckChunks will try and add up to maxStuckChunksInHeap
// random stuck chunks to the upload heap
func (r *Renter) managedAddRandomStuckChunks(hosts map[string]struct{}) ([]modules.SiaPath, error) {
	var dirSiaPaths []modules.SiaPath
	// Remember number of stuck chunks we are starting with
	prevNumStuckChunks := r.uploadHeap.managedNumStuckChunks()
	for prevNumStuckChunks < maxStuckChunksInHeap {
		// Randomly get directory with stuck files
		dirSiaPath, err := r.managedStuckDirectory()
		if err != nil {
			return dirSiaPaths, errors.AddContext(err, "unable to get random stuck directory")
		}

		// Get Random stuck file from directory
		siaPath, err := r.managedStuckFile(dirSiaPath)
		if err != nil {
			return dirSiaPaths, errors.AddContext(err, "unable to get random stuck file in dir "+dirSiaPath.String())
		}

		// Add stuck chunk to upload heap and signal repair needed
		err = r.managedBuildAndPushRandomChunk(siaPath, hosts, targetStuckChunks)
		if err != nil {
			return dirSiaPaths, errors.AddContext(err, "unable to push random stuck chunk")
		}

		// Sanity check that stuck chunks were added
		currentNumStuckChunks := r.uploadHeap.managedNumStuckChunks()
		if currentNumStuckChunks <= prevNumStuckChunks {
			// If the number of stuck chunks in the heap is not increasing
			// then break out of this loop in order to prevent getting stuck
			// in an infinite loop
			break
		}

		// Remember the directory so bubble can be called on it at the end of
		// the iteration
		dirSiaPaths = append(dirSiaPaths, dirSiaPath)
		r.repairLog.Printf("Added %v stuck chunks from %s", currentNumStuckChunks-prevNumStuckChunks, dirSiaPath.String())
		prevNumStuckChunks = currentNumStuckChunks
	}
	return dirSiaPaths, nil
}

// managedAddStuckChunksFromStuckStack will try and add up to
// maxStuckChunksInHeap stuck chunks to the upload heap from the files in the
// stuck stack.
func (r *Renter) managedAddStuckChunksFromStuckStack(hosts map[string]struct{}) ([]modules.SiaPath, error) {
	var dirSiaPaths []modules.SiaPath
	offline, goodForRenew, _ := r.managedContractUtilityMaps()
	for r.stuckStack.managedLen() > 0 && r.uploadHeap.managedNumStuckChunks() < maxStuckChunksInHeap {
		// Pop the first file SiaPath
		siaPath := r.stuckStack.managedPop()

		// Add stuck chunks to uploadHeap
		err := r.managedAddStuckChunksToHeap(siaPath, hosts, offline, goodForRenew)
		if err != nil && err != errNoStuckChunks {
			return dirSiaPaths, errors.AddContext(err, "unable to add stuck chunks to heap")
		}

		// Since we either added stuck chunks to the heap from this file,
		// there are no stuck chunks left in the file, or all the stuck
		// chunks for the file are already being worked on, remember the
		// directory so we can call bubble on it at the end of this
		// iteration of the stuck loop to update the filesystem
		dirSiaPath, err := siaPath.Dir()
		if err != nil {
			return dirSiaPaths, errors.AddContext(err, "unable to get directory siapath")
		}
		dirSiaPaths = append(dirSiaPaths, dirSiaPath)
	}
	return dirSiaPaths, nil
}

// managedAddStuckChunksToHeap tries to add as many stuck chunks from a siafile
// to the upload heap as possible
func (r *Renter) managedAddStuckChunksToHeap(siaPath modules.SiaPath, hosts map[string]struct{}, offline, goodForRenew map[string]bool) error {
	// Open File
	sf, err := r.staticFileSystem.OpenSiaFile(siaPath)
	if err != nil {
		return fmt.Errorf("unable to open siafile %v, error: %v", siaPath, err)
	}
	defer sf.Close()

	// Check if there are still stuck chunks to repair
	if sf.NumStuckChunks() == 0 {
		return errNoStuckChunks
	}

	// Build unfinished stuck chunks
	var allErrors error
	unfinishedStuckChunks := r.managedBuildUnfinishedChunks(sf, hosts, targetStuckChunks, offline, goodForRenew)
	defer func() {
		// Close out remaining file entries
		for _, chunk := range unfinishedStuckChunks {
<<<<<<< HEAD
			chunk.fileEntry.Close()
=======
			if err = chunk.fileEntry.Close(); err != nil {
				// If there is an error log it and append to the other errors so
				// that we close as many files as possible
				r.repairLog.Printf("WARN: unable to close %s after adding stuck chunks to repair heap: %v", siaPath.String(), err)
				allErrors = errors.Compose(allErrors, err)
			}
>>>>>>> f01d1d1b
		}
	}()

	// Add up to maxStuckChunksInHeap stuck chunks to the upload heap
	var chunk *unfinishedUploadChunk
	stuckChunksAdded := 0
	for len(unfinishedStuckChunks) > 0 && stuckChunksAdded < maxStuckChunksInHeap {
		chunk = unfinishedStuckChunks[0]
		unfinishedStuckChunks = unfinishedStuckChunks[1:]
		chunk.stuckRepair = true
		chunk.fileRecentlySuccessful = true
		if !r.uploadHeap.managedPush(chunk) {
			// Stuck chunk unable to be added. Close the file entry of that
			// chunk
<<<<<<< HEAD
			chunk.fileEntry.Close()
=======
			if err = chunk.fileEntry.Close(); err != nil {
				// If there is an error log it and append to the other errors so
				// that we close as many files as possible
				r.repairLog.Printf("WARN: unable to close %s after pushing chunk to upload heap: %v", siaPath.String(), err)
				allErrors = errors.Compose(allErrors, err)
			}
>>>>>>> f01d1d1b
			continue
		}
		stuckChunksAdded++
	}
	if stuckChunksAdded > 0 {
		r.repairLog.Printf("Added %v stuck chunks from %s to the repair heap", stuckChunksAdded, siaPath.String())
	}

	// check if there are more stuck chunks in the file
	if len(unfinishedStuckChunks) > 0 {
		r.stuckStack.managedPush(siaPath)
	}
	return allErrors
}

// managedOldestHealthCheckTime finds the lowest level directory with the oldest
// LastHealthCheckTime
func (r *Renter) managedOldestHealthCheckTime() (modules.SiaPath, time.Time, error) {
	// Check the siadir metadata for the root files directory
	siaPath := modules.RootSiaPath()
	metadata, err := r.managedDirectoryMetadata(siaPath)
	if err != nil {
		return modules.SiaPath{}, time.Time{}, err
	}

	// Follow the path of oldest LastHealthCheckTime to the lowest level
	// directory
	for metadata.NumSubDirs > 0 {
		// Check to make sure renter hasn't been shutdown
		select {
		case <-r.tg.StopChan():
			return modules.SiaPath{}, time.Time{}, errors.New("Renter shutdown before oldestHealthCheckTime could be found")
		default:
		}

		// Check for sub directories
		subDirSiaPaths, err := r.managedSubDirectories(siaPath)
		if err != nil {
			return modules.SiaPath{}, time.Time{}, err
		}

		// Find the oldest LastHealthCheckTime of the sub directories
		updated := false
		for _, subDirPath := range subDirSiaPaths {
			// Check to make sure renter hasn't been shutdown
			select {
			case <-r.tg.StopChan():
				return modules.SiaPath{}, time.Time{}, errors.New("Renter shutdown before oldestHealthCheckTime could be found")
			default:
			}

			// Check lastHealthCheckTime of sub directory
			subMetadata, err := r.managedDirectoryMetadata(subDirPath)
			if err != nil {
				return modules.SiaPath{}, time.Time{}, err
			}

			// If the LastHealthCheckTime is after current LastHealthCheckTime
			// continue since we are already in a directory with an older
			// timestamp
			if subMetadata.AggregateLastHealthCheckTime.After(metadata.AggregateLastHealthCheckTime) {
				continue
			}

			// Update LastHealthCheckTime and follow older path
			updated = true
			metadata = subMetadata
			siaPath = subDirPath
		}

		// If the values were never updated with any of the sub directory values
		// then return as we are in the directory we are looking for
		if !updated {
			return siaPath, metadata.AggregateLastHealthCheckTime, nil
		}
	}

	return siaPath, metadata.AggregateLastHealthCheckTime, nil
}

// managedStuckDirectory randomly finds a directory that contains stuck chunks
func (r *Renter) managedStuckDirectory() (modules.SiaPath, error) {
	// Iterating of the renter directory until randomly ending up in a
	// directory, break and return that directory
	siaPath := modules.RootSiaPath()
	for {
		select {
		// Check to make sure renter hasn't been shutdown
		case <-r.tg.StopChan():
			return modules.SiaPath{}, nil
		default:
		}

		offlineMap, goodForRenewMap, contractsMap := r.managedContractUtilityMaps()
		_, directories, err := r.staticFileSystem.List(siaPath, false, true, offlineMap, goodForRenewMap, contractsMap)
		if err != nil {
			return modules.SiaPath{}, err
		}
		// Sanity check that there is at least the current directory
		if len(directories) == 0 {
			build.Critical("No directories returned from DirList")
		}

		// Check if we are in an empty Directory. This will be the case before
		// any files have been uploaded so the root directory is empty. Also it
		// could happen if the only file in a directory was stuck and was very
		// recently deleted so the health of the directory has not yet been
		// updated.
		emptyDir := len(directories) == 1 && directories[0].NumFiles == 0
		if emptyDir {
			return siaPath, errNoStuckFiles
		}
		// Check if there are stuck chunks in this directory
		if directories[0].AggregateNumStuckChunks == 0 {
			// Log error if we are not at the root directory
			if !siaPath.IsRoot() {
				r.log.Debugln("WARN: ended up in directory with no stuck chunks that is not root directory:", siaPath)
			}
			return siaPath, errNoStuckFiles
		}
		// Check if we have reached a directory with only files
		if len(directories) == 1 {
			return siaPath, nil
		}

		// Get random int
		rand := fastrand.Intn(int(directories[0].AggregateNumStuckChunks))
		// Use rand to decide which directory to go into. Work backwards over
		// the slice of directories. Since the first element is the current
		// directory that means that it is the sum of all the files and
		// directories.  We can chose a directory by subtracting the number of
		// stuck chunks a directory has from rand and if rand gets to 0 or less
		// we choose that directory
		for i := len(directories) - 1; i >= 0; i-- {
			// If we are on the last iteration and the directory does have files
			// then return the current directory
			if i == 0 {
				siaPath = directories[0].SiaPath
				return siaPath, nil
			}

			// Skip directories with no stuck chunks
			if directories[i].AggregateNumStuckChunks == uint64(0) {
				continue
			}

			rand = rand - int(directories[i].AggregateNumStuckChunks)
			siaPath = directories[i].SiaPath
			// If rand is less than 0 break out of the loop and continue into
			// that directory
			if rand < 0 {
				break
			}
		}
	}
}

// managedStuckFile finds a weighted random stuck file from a directory based on
// the number of stuck chunks in the stuck files of the directory
func (r *Renter) managedStuckFile(dirSiaPath modules.SiaPath) (siapath modules.SiaPath, err error) {
	// Grab Aggregate number of stuck chunks from the directory
	//
	// NOTE: using the aggregate number of stuck chunks assumes that the
	// directory and the files within the directory are in sync. This is ok to
	// do as the risks associated with being out of sync are low.
	siaDir, err := r.staticFileSystem.OpenSiaDir(dirSiaPath)
	if err != nil {
		return modules.SiaPath{}, errors.AddContext(err, "unable to open siaDir "+dirSiaPath.String())
	}
	defer siaDir.Close()
	metadata, err := siaDir.Metadata()
	if err != nil {
		return modules.SiaPath{}, err
	}
	aggregateNumStuckChunks := metadata.AggregateNumStuckChunks
	if aggregateNumStuckChunks == 0 {
		return modules.SiaPath{}, errors.New("No stuck chunks found in stuck files")
	}
	numFiles := metadata.NumFiles
	if numFiles == 0 {
		return modules.SiaPath{}, errors.New("no files in directory")
	}

	// Use rand to decide which file to select. We can chose a file by
	// subtracting the number of stuck chunks a file has from rand and if rand
	// gets to 0 or less we choose that file
	rand := fastrand.Intn(int(aggregateNumStuckChunks))

	// Read the directory, using ReadDir so we don't read all the siafiles
	// unless we need to
	fileinfos, err := r.staticFileSystem.ReadDir(dirSiaPath)
	if err != nil {
		return modules.SiaPath{}, errors.AddContext(err, "unable to open sys dir: "+dir)
	}
	// Iterate over the fileinfos
	for _, fi := range fileinfos {
		// Check for SiaFile
		if fi.IsDir() || filepath.Ext(fi.Name()) != modules.SiaFileExtension {
			continue
		}

		// Get SiaPath
<<<<<<< HEAD
		sp, err := dirSiaPath.Join(strings.TrimSuffix(fi.Name(), modules.SiaFileExtension))
=======
		var sp modules.SiaPath
		fullPath := filepath.Join(dir, fi.Name())
		err = sp.FromSysPath(fullPath, r.staticFilesDir)
>>>>>>> f01d1d1b
		if err != nil {
			return modules.SiaPath{}, errors.AddContext(err, "unable to get the siapath from the sys path: "+fullPath)
		}

		// Open SiaFile, grab the number of stuck chunks and close the file
		f, err := r.staticFileSystem.OpenSiaFile(sp)
		if err != nil {
			return modules.SiaPath{}, errors.AddContext(err, "could not open siafileset for "+sp.String())
		}
		numStuckChunks := int(f.NumStuckChunks())
		f.Close()

		// Check if stuck
		if numStuckChunks == 0 {
			continue
		}

		// Decrement rand and check if we have decremented fully
		rand = rand - numStuckChunks
		if rand < 0 {
			siapath = sp
			break
		}
	}
	return siapath, nil
}

// managedSubDirectories reads a directory and returns a slice of all the sub
// directory SiaPaths
func (r *Renter) managedSubDirectories(siaPath modules.SiaPath) ([]modules.SiaPath, error) {
	// Read directory
	fileinfos, err := r.staticFileSystem.ReadDir(siaPath)
	if err != nil {
		return nil, err
	}
	// Find all sub directory SiaPaths
	folders := make([]modules.SiaPath, 0, len(fileinfos))
	for _, fi := range fileinfos {
		if fi.IsDir() {
			subDir, err := siaPath.Join(fi.Name())
			if err != nil {
				return nil, err
			}
			folders = append(folders, subDir)
		}
	}
	return folders, nil
}

// threadedStuckFileLoop works through the renter directory and finds the stuck
// chunks and tries to repair them
func (r *Renter) threadedStuckFileLoop() {
	err := r.tg.Add()
	if err != nil {
		return
	}
	defer r.tg.Done()

	// Loop until the renter has shutdown or until there are no stuck chunks
	for {
		// Return if the renter has shut down.
		select {
		case <-r.tg.StopChan():
			return
		default:
		}

		// Wait until the renter is online to proceed.
		if !r.managedBlockUntilOnline() {
			// The renter shut down before the internet connection was restored.
			r.log.Debugln("renter shutdown before internet connection")
			return
		}

		// As we add stuck chunks to the upload heap we want to remember the
		// directories they came from so we can call bubble to update the
		// filesystem
		var dirSiaPaths []modules.SiaPath

		// Refresh the hosts and workers before adding stuck chunks to the
		// upload heap
		hosts := r.managedRefreshHostsAndWorkers()

		// Try and add stuck chunks from the stuck stack. We try and add these
		// first as they will be from files that previously had a successful
		// stuck chunk repair. The previous success gives us more confidence
		// that it is more likely additional stuck chunks from these files will
		// be successful compared to a random stuck chunk from the renter's
		// directory.
		stuckStackDirSiaPaths, err := r.managedAddStuckChunksFromStuckStack(hosts)
		if err != nil {
			r.repairLog.Println("WARN: error adding stuck chunks to repair heap from files with previously successful stuck repair jobs:", err)
		}
		dirSiaPaths = append(dirSiaPaths, stuckStackDirSiaPaths...)

		// Try add random stuck chunks to upload heap
		randomDirSiaPaths, err := r.managedAddRandomStuckChunks(hosts)
		if err != nil {
			r.repairLog.Println("WARN: error adding random stuck chunks to upload heap:", err)
		}
		dirSiaPaths = append(dirSiaPaths, randomDirSiaPaths...)

		// Check if any stuck chunks were added to the upload heap
		numStuckChunks := r.uploadHeap.managedNumStuckChunks()
		if numStuckChunks == 0 {
			// Block until new work is required.
			select {
			case <-r.tg.StopChan():
				// The renter has shut down.
				return
			case <-r.uploadHeap.stuckChunkFound:
				// Health Loop found stuck chunk
			case <-r.uploadHeap.stuckChunkSuccess:
				// Stuck chunk was successfully repaired.
			}
			continue
		}

		// Signal that a repair is needed because stuck chunks were added to the
		// upload heap
		select {
		case r.uploadHeap.repairNeeded <- struct{}{}:
		default:
		}

		// Sleep until it is time to try and repair another stuck chunk
		rebuildStuckHeapSignal := time.After(repairStuckChunkInterval)
		select {
		case <-r.tg.StopChan():
			// Return if the return has been shutdown
			return
		case <-rebuildStuckHeapSignal:
			// Time to find another random chunk
		case <-r.uploadHeap.stuckChunkSuccess:
			// Stuck chunk was successfully repaired.
		}

		// Call bubble before continuing on next iteration to ensure filesystem
		// is updated.
		//
		// TODO - once bubbling metadata has been updated to be more I/O
		// efficient this code should be removed and we should call bubble when
		// we clean up the upload chunk after a successful repair.
		for _, dirSiaPath := range dirSiaPaths {
			err = r.managedBubbleMetadata(dirSiaPath)
			if err != nil {
				r.repairLog.Printf("Error propagating updated health of %s: %v", dirSiaPath.String(), err)
				select {
				case <-time.After(stuckLoopErrorSleepDuration):
				case <-r.tg.StopChan():
					return
				}
			}
		}
	}
}

// threadedUpdateRenterHealth reads all the siafiles in the renter, calculates
// the health of each file and updates the folder metadata
func (r *Renter) threadedUpdateRenterHealth() {
	err := r.tg.Add()
	if err != nil {
		return
	}
	defer r.tg.Done()

	// Loop until the renter has shutdown or until the renter's top level files
	// directory has a LasHealthCheckTime within the healthCheckInterval
	for {
		select {
		// Check to make sure renter hasn't been shutdown
		case <-r.tg.StopChan():
			return
		default:
		}

		// Follow path of oldest time, return directory and timestamp
		r.log.Debugln("Checking for oldest health check time")
		siaPath, lastHealthCheckTime, err := r.managedOldestHealthCheckTime()
		if err != nil {
			// If there is an error getting the lastHealthCheckTime sleep for a
			// little bit before continuing
			r.log.Debug("WARN: Could not find oldest health check time:", err)
			select {
			case <-time.After(healthLoopErrorSleepDuration):
			case <-r.tg.StopChan():
				return
			}
			continue
		}

		// Check if the time since the last check on the least recently checked
		// folder is inside the health check interval. If so, the whole
		// filesystem has been checked recently, and we can sleep until the
		// least recent check is outside the check interval.
		timeSinceLastCheck := time.Since(lastHealthCheckTime)
		if timeSinceLastCheck < healthCheckInterval {
			// Sleep until the least recent check is outside the check interval.
			sleepDuration := healthCheckInterval - timeSinceLastCheck
			r.log.Debugln("Health loop sleeping for", sleepDuration)
			wakeSignal := time.After(sleepDuration)
			select {
			case <-r.tg.StopChan():
				return
			case <-wakeSignal:
			}
		}
		r.log.Debug("Health Loop calling bubble on '", siaPath.String(), "'")
		err = r.managedBubbleMetadata(siaPath)
		if err != nil {
			r.log.Println("Error calling managedBubbleMetadata on `", siaPath.String(), "`:", err)
			select {
			case <-time.After(healthLoopErrorSleepDuration):
			case <-r.tg.StopChan():
				return
			}
		}
	}
}<|MERGE_RESOLUTION|>--- conflicted
+++ resolved
@@ -121,16 +121,7 @@
 	defer func() {
 		// Close out remaining file entries
 		for _, chunk := range unfinishedStuckChunks {
-<<<<<<< HEAD
 			chunk.fileEntry.Close()
-=======
-			if err = chunk.fileEntry.Close(); err != nil {
-				// If there is an error log it and append to the other errors so
-				// that we close as many files as possible
-				r.repairLog.Printf("WARN: unable to close %s after adding stuck chunks to repair heap: %v", siaPath.String(), err)
-				allErrors = errors.Compose(allErrors, err)
-			}
->>>>>>> f01d1d1b
 		}
 	}()
 
@@ -145,16 +136,7 @@
 		if !r.uploadHeap.managedPush(chunk) {
 			// Stuck chunk unable to be added. Close the file entry of that
 			// chunk
-<<<<<<< HEAD
 			chunk.fileEntry.Close()
-=======
-			if err = chunk.fileEntry.Close(); err != nil {
-				// If there is an error log it and append to the other errors so
-				// that we close as many files as possible
-				r.repairLog.Printf("WARN: unable to close %s after pushing chunk to upload heap: %v", siaPath.String(), err)
-				allErrors = errors.Compose(allErrors, err)
-			}
->>>>>>> f01d1d1b
 			continue
 		}
 		stuckChunksAdded++
@@ -347,7 +329,7 @@
 	// unless we need to
 	fileinfos, err := r.staticFileSystem.ReadDir(dirSiaPath)
 	if err != nil {
-		return modules.SiaPath{}, errors.AddContext(err, "unable to open sys dir: "+dir)
+		return modules.SiaPath{}, errors.AddContext(err, "unable to open siadir: "+dirSiaPath.String())
 	}
 	// Iterate over the fileinfos
 	for _, fi := range fileinfos {
@@ -357,15 +339,9 @@
 		}
 
 		// Get SiaPath
-<<<<<<< HEAD
 		sp, err := dirSiaPath.Join(strings.TrimSuffix(fi.Name(), modules.SiaFileExtension))
-=======
-		var sp modules.SiaPath
-		fullPath := filepath.Join(dir, fi.Name())
-		err = sp.FromSysPath(fullPath, r.staticFilesDir)
->>>>>>> f01d1d1b
-		if err != nil {
-			return modules.SiaPath{}, errors.AddContext(err, "unable to get the siapath from the sys path: "+fullPath)
+		if err != nil {
+			return modules.SiaPath{}, errors.AddContext(err, "unable to join the siapath with the file: "+fi.Name())
 		}
 
 		// Open SiaFile, grab the number of stuck chunks and close the file
