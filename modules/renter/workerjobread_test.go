package renter

import (
	"context"
	"testing"
	"time"

	"gitlab.com/NebulousLabs/Sia/build"
	"gitlab.com/NebulousLabs/Sia/crypto"
	"gitlab.com/NebulousLabs/Sia/modules"
	"gitlab.com/NebulousLabs/errors"
	"gitlab.com/NebulousLabs/fastrand"
)

// TestJobExpectedJobTime is a small unit test that verifies the result of
// 'callExpectedJobTime' on the jobReadQueue
func TestJobExpectedJobTime(t *testing.T) {
	t.Parallel()

	dur80MS := 80 * time.Millisecond
	dur120MS := 120 * time.Millisecond

	// randTimeMS returns a random duration between 40 and 80ms
	randTimeMS := func() time.Duration {
		return time.Duration(fastrand.Intn(40)+80) * time.Millisecond
	}

	w := new(worker)
	w.initJobReadQueue()
	jrq := w.staticJobReadQueue
	for _, readLength := range []uint64{1 << 16, 1 << 20, 1 << 24} {
<<<<<<< HEAD
=======
		// update metrics couple of times, due to the decay the estimate might
		// dip below the 80ms threshold after one or two jobs.
		for i := 0; i < 10; i++ {
			jrq.callUpdateJobTimeMetrics(readLength, randTimeMS())
		}
>>>>>>> 5d015c4f
		// update the jobqueue a bunch of times with random read times between
		// 80 and 120ms and assert the expected job time keeps returning a value
		// between those boundaries
		for i := 0; i < 1000; i++ {
<<<<<<< HEAD
			randJobTime := time.Duration(fastrand.Intn(40)+80) * time.Millisecond
			jrq.managedUpdateJobTimeMetrics(readLength, randJobTime)
=======
			jrq.callUpdateJobTimeMetrics(readLength, randTimeMS())
>>>>>>> 5d015c4f
			ejt := jrq.callExpectedJobTime(readLength)
			if ejt < dur80MS || ejt > dur120MS {
				t.Fatal("unexpected", ejt)
			}
		}
	}
}

// TestJobReadMetadata verifies the job metadata is set on the job read response
func TestJobReadMetadata(t *testing.T) {
	if testing.Short() {
		t.SkipNow()
	}
	t.Parallel()

	wt, err := newWorkerTester(t.Name())
	if err != nil {
		t.Fatal(err)
	}
	defer func() {
		if err := wt.Close(); err != nil {
			t.Fatal(err)
		}
	}()
	w := wt.worker

	// allow the worker some time to fetch a PT and fund its EA
	err = build.Retry(600, 100*time.Millisecond, func() error {
		if w.staticAccount.managedMinExpectedBalance().IsZero() {
			return errors.New("account not funded yet")
		}
		return nil
	})
	if err != nil {
		t.Fatal(err)
	}

	// add sector data to the host
	sectorData := fastrand.Bytes(int(modules.SectorSize))
	sectorRoot := crypto.MerkleRoot(sectorData)
	err = wt.host.AddSector(sectorRoot, sectorData)
	if err != nil {
		t.Fatal(err)
	}

	// add job to the worker
	ctx := context.Background()
	responseChan := make(chan *jobReadResponse)

	jhs := &jobReadSector{
		jobRead: jobRead{
			staticResponseChan: responseChan,
			staticLength:       modules.SectorSize,

			jobGeneric: &jobGeneric{
				staticCtx:   ctx,
				staticQueue: w.staticJobReadQueue,
				staticMetadata: jobReadSectorMetadata{
					// set metadata, set it to something different than the
					// sector root to ensure the response contains the sector
					// given in the metadata
					staticSectorRoot: crypto.Hash{1, 2, 3},
				},
			},
		},
		staticSector: sectorRoot,
		staticOffset: 0,
	}
	if !w.staticJobReadQueue.callAdd(jhs) {
		t.Fatal("Could not add job to queue")
	}

	// receive response and verify if metadata is set
	jrr := <-responseChan
	if jrr.staticMetadata.staticSectorRoot != (crypto.Hash{1, 2, 3}) {
		t.Fatal("unexpected", jrr.staticMetadata.staticSectorRoot, sectorRoot)
	}
	if jrr.staticMetadata.staticWorker == nil || jrr.staticMetadata.staticWorker.staticHostPubKeyStr != wt.host.PublicKey().String() {
		t.Fatal("unexpected")
	}
}<|MERGE_RESOLUTION|>--- conflicted
+++ resolved
@@ -29,24 +29,16 @@
 	w.initJobReadQueue()
 	jrq := w.staticJobReadQueue
 	for _, readLength := range []uint64{1 << 16, 1 << 20, 1 << 24} {
-<<<<<<< HEAD
-=======
 		// update metrics couple of times, due to the decay the estimate might
 		// dip below the 80ms threshold after one or two jobs.
 		for i := 0; i < 10; i++ {
 			jrq.callUpdateJobTimeMetrics(readLength, randTimeMS())
 		}
->>>>>>> 5d015c4f
 		// update the jobqueue a bunch of times with random read times between
 		// 80 and 120ms and assert the expected job time keeps returning a value
 		// between those boundaries
 		for i := 0; i < 1000; i++ {
-<<<<<<< HEAD
-			randJobTime := time.Duration(fastrand.Intn(40)+80) * time.Millisecond
-			jrq.managedUpdateJobTimeMetrics(readLength, randJobTime)
-=======
 			jrq.callUpdateJobTimeMetrics(readLength, randTimeMS())
->>>>>>> 5d015c4f
 			ejt := jrq.callExpectedJobTime(readLength)
 			if ejt < dur80MS || ejt > dur120MS {
 				t.Fatal("unexpected", ejt)
