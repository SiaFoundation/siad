--- conflicted
+++ resolved
@@ -189,7 +189,6 @@
 	return "storageObligationStatus(" + strconv.FormatInt(int64(i), 10) + ")"
 }
 
-<<<<<<< HEAD
 // managedGetStorageObligationSnapshot fetches a storage obligation from the
 // database and returns a snapshot.
 func (h *Host) managedGetStorageObligationSnapshot(id types.FileContractID) (StorageObligationSnapshot, error) {
@@ -205,26 +204,18 @@
 		return StorageObligationSnapshot{}, err
 	}
 
+	rev, err := so.recentRevision()
+	if err != nil {
+		return StorageObligationSnapshot{}, err
+	}
 	return StorageObligationSnapshot{
-		staticContractSize: so.fileSize(),
-		staticMerkleRoot:   so.merkleRoot(),
-		staticSectorRoots:  so.SectorRoots,
+		staticContractSize:        so.fileSize(),
+		staticMerkleRoot:          so.merkleRoot(),
+		staticRemainingCollateral: rev.MissedHostPayout(),
+		staticSectorRoots:         so.SectorRoots,
 	}, nil
 }
 
-// managedGetStorageObligation fetches a storage obligation from the database.
-func (h *Host) managedGetStorageObligation(soid types.FileContractID) (so storageObligation, err error) {
-	h.mu.RLock()
-	defer h.mu.RUnlock()
-	err = h.db.View(func(tx *bolt.Tx) error {
-		so, err = h.getStorageObligation(tx, soid)
-		return err
-	})
-	return
-}
-
-=======
->>>>>>> 3d9b737d
 // getStorageObligation fetches a storage obligation from the database tx.
 func (h *Host) getStorageObligation(tx *bolt.Tx, soid types.FileContractID) (so storageObligation, err error) {
 	soBytes := tx.Bucket(bucketStorageObligations).Get(soid[:])
@@ -256,9 +247,10 @@
 // snapshot only contains the properties required by the MDM to execute a
 // program. This can be extended in the future to support other use cases.
 type StorageObligationSnapshot struct {
-	staticContractSize uint64
-	staticMerkleRoot   crypto.Hash
-	staticSectorRoots  []crypto.Hash
+	staticContractSize        uint64
+	staticMerkleRoot          crypto.Hash
+	staticRemainingCollateral types.Currency
+	staticSectorRoots         []crypto.Hash
 }
 
 // ContractSize returns the size of the underlying contract, which is static and
@@ -279,11 +271,22 @@
 	return sos.staticSectorRoots
 }
 
+// UnallocatedCollateral returns the remaining collateral within the contract
+// that hasn't been allocated yet. This means it is not yet moved to the void in
+// case of a missed storage proof.
+func (sos StorageObligationSnapshot) UnallocatedCollateral() types.Currency {
+	return sos.staticRemainingCollateral
+}
+
 // Update will take a list of sector changes and update the database to account
 // for all of it.
-func (so storageObligation) Update(sectorRoots, sectorsRemoved []crypto.Hash, sectorsGained map[crypto.Hash][]byte) error {
+func (so storageObligation) Update(sectorRoots []crypto.Hash, sectorsRemoved map[crypto.Hash]struct{}, sectorsGained map[crypto.Hash][]byte) error {
 	so.SectorRoots = sectorRoots
-	return so.h.managedModifyStorageObligation(so, sectorsRemoved, sectorsGained)
+	sr := make([]crypto.Hash, 0, len(sectorsRemoved))
+	for sector := range sectorsRemoved {
+		sr = append(sr, sector)
+	}
+	return so.h.managedModifyStorageObligation(so, sr, sectorsGained)
 }
 
 // expiration returns the height at which the storage obligation expires.
@@ -403,8 +406,6 @@
 	return so.ContractCost.Add(so.PotentialDownloadRevenue).Add(so.PotentialStorageRevenue).Add(so.PotentialUploadRevenue).Add(so.RiskedCollateral)
 }
 
-<<<<<<< HEAD
-=======
 // recentRevision returns the most recent file contract revision in this storage
 // obligation.
 func (so storageObligation) recentRevision() (types.FileContractRevision, error) {
@@ -428,7 +429,6 @@
 	return
 }
 
->>>>>>> 3d9b737d
 // deleteStorageObligations deletes obligations from the database.
 // It is assumed the deleted obligations don't belong in the database in the first place,
 // so no financial metrics are updated.
@@ -590,33 +590,6 @@
 		return composeErrors(err, h.removeStorageObligation(so, obligationRejected))
 	}
 	return nil
-}
-
-// managedGetStorageObligationSnapshot fetches a storage obligation from the
-// database and returns a snapshot.
-func (h *Host) managedGetStorageObligationSnapshot(id types.FileContractID) (StorageObligationSnapshot, error) {
-	h.mu.RLock()
-	defer h.mu.RUnlock()
-
-	var err error
-	var so storageObligation
-	if err = h.db.View(func(tx *bolt.Tx) error {
-		so, err = h.getStorageObligation(tx, id)
-		return err
-	}); err != nil {
-		return StorageObligationSnapshot{}, err
-	}
-
-	rev, err := so.recentRevision()
-	if err != nil {
-		return StorageObligationSnapshot{}, errors.AddContext(err, "Could not get storage obligation snapshot")
-	}
-
-	return StorageObligationSnapshot{
-		staticContractSize: rev.NewFileSize,
-		staticMerkleRoot:   rev.NewFileMerkleRoot,
-		staticSectorRoots:  so.SectorRoots,
-	}, nil
 }
 
 // managedModifyStorageObligation will take an updated storage obligation along
