package host

import (
	"fmt"
	"strings"
	"sync/atomic"
	"testing"
	"time"

	"gitlab.com/NebulousLabs/Sia/build"
	"gitlab.com/NebulousLabs/Sia/modules"
	"gitlab.com/NebulousLabs/Sia/types"
	"gitlab.com/NebulousLabs/fastrand"
)

// blockingPortForward is a dependency set that causes the host port forward
// call at startup to block for 10 seconds, simulating the amount of blocking
// that can occur in production.
//
// blockingPortForward will also cause managedClearPort to always return an
// error.
type blockingPortForward struct {
	modules.ProductionDependencies
}

// disrupt will cause the port forward call to block for 10 seconds, but still
// complete normally. disrupt will also cause managedClearPort to return an
// error.
func (*blockingPortForward) Disrupt(s string) bool {
	// Return an error when clearing the port.
	if s == "managedClearPort return error" {
		return true
	}

	// Block during port forwarding.
	if s == "managedForwardPort" {
		time.Sleep(time.Second * 3)
	}
	return false
}

// TestPortFowardBlocking checks that the host does not accidentally call a
// write on a closed logger due to a long-running port forward call.
func TestPortForwardBlocking(t *testing.T) {
	if testing.Short() {
		t.SkipNow()
	}
	t.Parallel()
	ht, err := newMockHostTester(&blockingPortForward{}, "TestPortForwardBlocking")
	if err != nil {
		t.Fatal(err)
	}

	// The close operation would previously fail here because of improper
	// thread control regarding upnp and shutdown.
	err = ht.Close()
	if err != nil {
		t.Fatal(err)
	}

	// The trailing sleep is needed to catch the previously existing error
	// where the host was not shutting down correctly. Currently, the extra
	// sleep does nothing, but in the regression a logging panic would occur.
	time.Sleep(time.Second * 4)
}

// TestHostWorkingStatus checks that the host properly updates its working
// state
func TestHostWorkingStatus(t *testing.T) {
	if testing.Short() || !build.VLONG {
		t.SkipNow()
	}
	t.Parallel()

	ht, err := newHostTester(t.Name())
	if err != nil {
		t.Fatal(err)
	}
	defer ht.Close()

	// TODO: this causes an ndf, because it relies on the host tester starting up
	// and fully returning faster than the first check, which isnt always the
	// case.  This check is disabled for now, but can be fixed by using the
	// Disrupt() pattern.
	// if ht.host.WorkingStatus() != modules.HostWorkingStatusChecking {
	// 	t.Fatal("expected working state to initially be modules.HostWorkingStatusChecking")
	// }

	for i := 0; i < 5; i++ {
		// Simulate some setting calls, and see if the host picks up on it.
		atomic.AddUint64(&ht.host.atomicSettingsCalls, workingStatusThreshold+1)

		success := false
		for start := time.Now(); time.Since(start) < 30*time.Second; time.Sleep(time.Millisecond * 10) {
			if ht.host.WorkingStatus() == modules.HostWorkingStatusWorking {
				success = true
				break
			}
		}
		if !success {
			t.Fatal("expected working state to flip to HostWorkingStatusWorking after incrementing settings calls")
		}

		// make no settings calls, host should flip back to NotWorking
		success = false
		for start := time.Now(); time.Since(start) < 30*time.Second; time.Sleep(time.Millisecond * 10) {
			if ht.host.WorkingStatus() == modules.HostWorkingStatusNotWorking {
				success = true
				break
			}
		}
		if !success {
			t.Fatal("expected working state to flip to HostStatusNotWorking if no settings calls occur")
		}
	}
}

// TestHostConnectabilityStatus checks that the host properly updates its
// connectable state
func TestHostConnectabilityStatus(t *testing.T) {
	if testing.Short() {
		t.SkipNow()
	}
	t.Parallel()
	ht, err := newHostTester(t.Name())
	if err != nil {
		t.Fatal(err)
	}
	defer ht.Close()

	// TODO: this causes an ndf, because it relies on the host tester starting up
	// and fully returning faster than the first check, which isnt always the
	// case.  This check is disabled for now, but can be fixed by using the
	// Disrupt() pattern.
	// if ht.host.ConnectabilityStatus() != modules.HostConnectabilityStatusChecking {
	// 		t.Fatal("expected connectability state to initially be ConnectablityStateChecking")
	// }

	success := false
	for start := time.Now(); time.Since(start) < 30*time.Second; time.Sleep(time.Millisecond * 10) {
		if ht.host.ConnectabilityStatus() == modules.HostConnectabilityStatusConnectable {
			success = true
			break
		}
	}
	if !success {
		t.Fatal("expected connectability state to flip to HostConnectabilityStatusConnectable")
	}
}

// TestHostSiaMuxSubscriber verifies the host is properly subscribed and is
// listening for incoming streams.
func TestHostSiaMuxSubscriber(t *testing.T) {
	if testing.Short() {
		t.SkipNow()
	}
	t.Parallel()

	ht, err := newHostTester(t.Name())
	if err != nil {
		t.Fatal(err)
	}
	defer ht.Close()

	hes := ht.host.ExternalSettings()
<<<<<<< HEAD
	muxAddress := fmt.Sprintf("%s:%d", hes.NetAddress.Host(), hes.SiaMuxPort)
=======
	muxAddress := fmt.Sprintf("%s:%s", hes.NetAddress.Host(), hes.SiaMuxPort)
>>>>>>> 5511dee4
	mux := ht.host.staticMux

	// fetch a stream from the mux
	stream, err := mux.NewStream(modules.HostSiaMuxSubscriberName, muxAddress, modules.SiaPKToMuxPK(ht.host.publicKey))
	if err != nil {
		t.Fatal(err)
	}
	defer stream.Close()

	// write the RPC id on the stream
	var randomRPCID types.Specifier
	fastrand.Read(randomRPCID[:])
	err = modules.RPCWrite(stream, randomRPCID)
	if err != nil {
		t.Fatal(err)
	}

	// write the price table UUID
	var ptID types.Specifier
	fastrand.Read(ptID[:])
	err = modules.RPCWrite(stream, randomRPCID)
	if err != nil {
		t.Fatal(err)
	}

	err = modules.RPCRead(stream, struct{}{})
	if err == nil || !strings.Contains(err.Error(), randomRPCID.String()) {
		t.Fatal("Expected Unrecognized RPC ID error")
	}
}<|MERGE_RESOLUTION|>--- conflicted
+++ resolved
@@ -163,11 +163,7 @@
 	defer ht.Close()
 
 	hes := ht.host.ExternalSettings()
-<<<<<<< HEAD
-	muxAddress := fmt.Sprintf("%s:%d", hes.NetAddress.Host(), hes.SiaMuxPort)
-=======
 	muxAddress := fmt.Sprintf("%s:%s", hes.NetAddress.Host(), hes.SiaMuxPort)
->>>>>>> 5511dee4
 	mux := ht.host.staticMux
 
 	// fetch a stream from the mux
