--- conflicted
+++ resolved
@@ -999,16 +999,15 @@
 		s.writeError(err)
 		return extendErr("failed to compute contract collateral: ", err)
 	}
-<<<<<<< HEAD
 	var renterPK crypto.PublicKey
 	copy(renterPK[:], req.RenterKey.Key)
-=======
+
 	// Clear the old storage obligation.
 	oldRoots := s.so.SectorRoots
 	s.so.SectorRoots = []crypto.Hash{}
 	s.so.RevisionTransactionSet = []types.Transaction{finalRevTxn}
+
 	// Finalize the contract. This creates a new SO and saves the old one atomically.
->>>>>>> fcaf0227
 	fca := finalizeContractArgs{
 		builder:                 txnBuilder,
 		renewedSO:               &s.so,
