package host

import (
	"fmt"
	"net"
	"runtime"
	"strings"
	"sync"
	"sync/atomic"
	"testing"
	"time"

	"gitlab.com/NebulousLabs/Sia/build"
	"gitlab.com/NebulousLabs/Sia/crypto"
	"gitlab.com/NebulousLabs/Sia/encoding"
	"gitlab.com/NebulousLabs/Sia/modules"
	"gitlab.com/NebulousLabs/Sia/types"
	"gitlab.com/NebulousLabs/errors"
	"gitlab.com/NebulousLabs/fastrand"
	"gitlab.com/NebulousLabs/siamux"
)

// TestVerifyPaymentRevision is a unit test covering verifyPaymentRevision
func TestVerifyPaymentRevision(t *testing.T) {
	t.Parallel()

	// create a current revision and a payment revision
	height := types.BlockHeight(0)
	amount := types.NewCurrency64(1)
	curr := types.FileContractRevision{
		NewValidProofOutputs: []types.SiacoinOutput{
			{Value: types.NewCurrency64(10)},
			{Value: types.NewCurrency64(1)},
		},
		NewMissedProofOutputs: []types.SiacoinOutput{
			{Value: types.NewCurrency64(10)},
			{Value: types.NewCurrency64(1)},
			{Value: types.ZeroCurrency},
		},
		NewWindowStart: types.BlockHeight(revisionSubmissionBuffer) + 1,
	}
	payment, err := curr.PaymentRevision(amount)
	if err != nil {
		t.Fatal(err)
	}

	// verify a properly created payment revision is accepted
	err = verifyPaymentRevision(curr, payment, height, amount)
	if err != nil {
		t.Fatal("Unexpected error when verifying revision, ", err)
	}

	// deepCopy is a helper function that makes a deep copy of a revision
	deepCopy := func(rev types.FileContractRevision) (revCopy types.FileContractRevision) {
		rBytes := encoding.Marshal(rev)
		err := encoding.Unmarshal(rBytes, &revCopy)
		if err != nil {
			panic(err)
		}
		return
	}

	// expect errBadContractOutputCounts
	badOutputs := []types.SiacoinOutput{payment.NewMissedProofOutputs[0]}
	badPayment := deepCopy(payment)
	badPayment.NewMissedProofOutputs = badOutputs
	err = verifyPaymentRevision(curr, badPayment, height, amount)
	if err != errBadContractOutputCounts {
		t.Fatalf("Expected errBadContractOutputCounts but received '%v'", err)
	}

	// expect errLateRevision
	badCurr := deepCopy(curr)
	badCurr.NewWindowStart = curr.NewWindowStart - 1
	err = verifyPaymentRevision(badCurr, payment, height, amount)
	if err != errLateRevision {
		t.Fatalf("Expected errLateRevision but received '%v'", err)
	}

	// expect host payout address changed
	hash := crypto.HashBytes([]byte("random"))
	badCurr = deepCopy(curr)
	badCurr.NewValidProofOutputs[1].UnlockHash = types.UnlockHash(hash)
	err = verifyPaymentRevision(badCurr, payment, height, amount)
	if err == nil || !strings.Contains(err.Error(), "host payout address changed") {
		t.Fatalf("Expected host payout error but received '%v'", err)
	}

	// expect host payout address changed
	badCurr = deepCopy(curr)
	badCurr.NewMissedProofOutputs[1].UnlockHash = types.UnlockHash(hash)
	err = verifyPaymentRevision(badCurr, payment, height, amount)
	if err == nil || !strings.Contains(err.Error(), "host payout address changed") {
		t.Fatalf("Expected host payout error but received '%v'", err)
	}

	// expect missed void output
	badCurr = deepCopy(curr)
	badCurr.NewMissedProofOutputs = append([]types.SiacoinOutput{}, curr.NewMissedProofOutputs[:2]...)
	err = verifyPaymentRevision(badCurr, payment, height, amount)
	if !errors.Contains(err, types.ErrMissingVoidOutput) {
		t.Fatalf("Expected '%v' but received '%v'", types.ErrMissingVoidOutput, err)
	}

	// expect lost collateral address changed
	badPayment = deepCopy(payment)
	badPayment.NewMissedProofOutputs[2].UnlockHash = types.UnlockHash(hash)
	err = verifyPaymentRevision(curr, badPayment, height, amount)
	if err == nil || !strings.Contains(err.Error(), "lost collateral address was changed") {
		t.Fatalf("Expected lost collaterall error but received '%v'", err)
	}

	// expect renter increased its proof output
	badPayment = deepCopy(payment)
	badPayment.SetValidRenterPayout(curr.ValidRenterPayout().Add64(1))
	err = verifyPaymentRevision(curr, badPayment, height, amount)
	if err == nil || !strings.Contains(err.Error(), string(errHighRenterValidOutput)) {
		t.Fatalf("Expected '%v' but received '%v'", string(errHighRenterValidOutput), err)
	}

	// expect an error saying not enough money was transferred
	err = verifyPaymentRevision(curr, payment, height, amount.Add64(1))
	if err == nil || !strings.Contains(err.Error(), string(errHighRenterValidOutput)) {
		t.Fatalf("Expected '%v' but received '%v'", string(errHighRenterValidOutput), err)
	}
	expectedErrorMsg := fmt.Sprintf("expected at least %v to be exchanged, but %v was exchanged: ", amount.Add64(1), curr.ValidRenterPayout().Sub(payment.ValidRenterPayout()))
	if err == nil || !strings.Contains(err.Error(), expectedErrorMsg) {
		t.Fatalf("Expected '%v' but received '%v'", expectedErrorMsg, err)
	}

	// expect errLowHostValidOutput
	badPayment = deepCopy(payment)
	badPayment.SetValidHostPayout(curr.ValidHostPayout().Sub64(1))
	err = verifyPaymentRevision(curr, badPayment, height, amount)
	if err == nil || !strings.Contains(err.Error(), string(errLowHostValidOutput)) {
		t.Fatalf("Expected '%v' but received '%v'", string(errLowHostValidOutput), err)
	}

	// expect errLowHostValidOutput
	badCurr = deepCopy(curr)
	badCurr.SetValidHostPayout(curr.ValidHostPayout().Sub64(1))
	err = verifyPaymentRevision(badCurr, payment, height, amount)
	if err == nil || !strings.Contains(err.Error(), string(errLowHostValidOutput)) {
		t.Fatalf("Expected '%v' but received '%v'", string(errLowHostValidOutput), err)
	}

	// expect errHighRenterMissedOutput
	badPayment = deepCopy(payment)
	badPayment.SetMissedRenterPayout(payment.MissedRenterOutput().Value.Sub64(1))
	err = verifyPaymentRevision(curr, badPayment, height, amount)
	if err == nil || !strings.Contains(err.Error(), string(errHighRenterMissedOutput)) {
		t.Fatalf("Expected '%v' but received '%v'", string(errHighRenterMissedOutput), err)
	}

	// expect errLowHostMissedOutput
	badCurr = deepCopy(curr)
	currOut := curr.MissedHostOutput()
	currOut.Value = currOut.Value.Add64(1)
	badCurr.NewMissedProofOutputs[1] = currOut
	err = verifyPaymentRevision(badCurr, payment, height, amount)
	if err == nil || !strings.Contains(err.Error(), string(errLowHostMissedOutput)) {
		t.Fatalf("Expected '%v' but received '%v'", string(errLowHostMissedOutput), err)
	}

	// expect errBadRevisionNumber
	badPayment = deepCopy(payment)
	badPayment.NewRevisionNumber -= 1
	err = verifyPaymentRevision(curr, badPayment, height, amount)
	if err != errBadRevisionNumber {
		t.Fatalf("Expected errBadRevisionNumber but received '%v'", err)
	}

	// expect errBadParentID
	badPayment = deepCopy(payment)
	badPayment.ParentID = types.FileContractID(hash)
	err = verifyPaymentRevision(curr, badPayment, height, amount)
	if err != errBadParentID {
		t.Fatalf("Expected errBadParentID but received '%v'", err)
	}

	// expect errBadUnlockConditions
	badPayment = deepCopy(payment)
	badPayment.UnlockConditions.Timelock = payment.UnlockConditions.Timelock + 1
	err = verifyPaymentRevision(curr, badPayment, height, amount)
	if err != errBadUnlockConditions {
		t.Fatalf("Expected errBadUnlockConditions but received '%v'", err)
	}

	// expect errBadFileSize
	badPayment = deepCopy(payment)
	badPayment.NewFileSize = payment.NewFileSize + 1
	err = verifyPaymentRevision(curr, badPayment, height, amount)
	if err != errBadFileSize {
		t.Fatalf("Expected errBadFileSize but received '%v'", err)
	}

	// expect errBadFileMerkleRoot
	badPayment = deepCopy(payment)
	badPayment.NewFileMerkleRoot = hash
	err = verifyPaymentRevision(curr, badPayment, height, amount)
	if err != errBadFileMerkleRoot {
		t.Fatalf("Expected errBadFileMerkleRoot but received '%v'", err)
	}

	// expect errBadWindowStart
	badPayment = deepCopy(payment)
	badPayment.NewWindowStart = curr.NewWindowStart + 1
	err = verifyPaymentRevision(curr, badPayment, height, amount)
	if err != errBadWindowStart {
		t.Fatalf("Expected errBadWindowStart but received '%v'", err)
	}

	// expect errBadWindowEnd
	badPayment = deepCopy(payment)
	badPayment.NewWindowEnd = curr.NewWindowEnd - 1
	err = verifyPaymentRevision(curr, badPayment, height, amount)
	if err != errBadWindowEnd {
		t.Fatalf("Expected errBadWindowEnd but received '%v'", err)
	}

	// expect errBadUnlockHash
	badPayment = deepCopy(payment)
	badPayment.NewUnlockHash = types.UnlockHash(hash)
	err = verifyPaymentRevision(curr, badPayment, height, amount)
	if err != errBadUnlockHash {
		t.Fatalf("Expected errBadUnlockHash but received '%v'", err)
	}

	// expect errLowHostMissedOutput
	badCurr = deepCopy(curr)
	badCurr.SetMissedHostPayout(payment.MissedHostOutput().Value.Sub64(1))
	err = verifyPaymentRevision(badCurr, payment, height, amount)
	if err != errLowHostMissedOutput {
		t.Fatalf("Expected errLowHostMissedOutput but received '%v'", err)
	}
}

// balanceTracker is a helper struct to track ephemeral account balances and
// return when they need to be refilled.
type balanceTracker struct {
	balances  map[modules.AccountID]int64
	threshold int64
	mu        sync.Mutex
}

// TrackDeposit deposits the given amount into the specified account
func (bt *balanceTracker) TrackDeposit(id modules.AccountID, deposit int64) {
	bt.mu.Lock()
	defer bt.mu.Unlock()
	bt.balances[id] += deposit
}

// TrackWithdrawal withdraws the given amount from the account with specified
// id. Returns whether the account should be refilled or not depending on the
// balance tracker's threshold.
func (bt *balanceTracker) TrackWithdrawal(id modules.AccountID, withdrawal int64) (refill bool) {
	bt.mu.Lock()
	defer bt.mu.Unlock()
	bt.balances[id] -= withdrawal
	if bt.balances[id] < bt.threshold {
		return true
	}
	return
}

// TestProcessParallelPayments tests the behaviour of the ProcessPayment method
// when multiple threads use multiple contracts and ephemeral accounts at the
// same time to perform payments.
func TestProcessParallelPayments(t *testing.T) {
	if testing.Short() {
		t.SkipNow()
	}
	t.Parallel()

	// determine a reasonable timeout
	var timeout time.Duration
	if build.VLONG {
		timeout = time.Minute
	} else {
		timeout = 10 * time.Second
	}

	// setup the host
	ht, err := newHostTester(t.Name())
	if err != nil {
		t.Fatal(err)
	}
	am := ht.host.staticAccountManager

	var refillAmount uint64 = 100
	var maxWithdrawalAmount uint64 = 10

	// setup a balance tracker
	bt := &balanceTracker{
		balances:  make(map[modules.AccountID]int64),
		threshold: int64(maxWithdrawalAmount),
	}

	// setup multiple renters and SOs
	pairs := make([]*renterHostPair, runtime.NumCPU())
	for i := range pairs {
		pair, err := newRenterHostPairCustomHostTester(ht)
		if err != nil {
			t.Fatal(err)
		}
		pairs[i] = pair

		if err := callDeposit(am, pair.accountID, types.NewCurrency64(refillAmount)); err != nil {
			t.Log("failed deposit", err)
			t.Fatal(err)
		}
		bt.TrackDeposit(pair.accountID, int64(refillAmount))
	}

	// setup a lock guarding the filecontracts seeing as we are concurrently
	// accessing them and generating revisions for them
	fcLocks := make(map[types.FileContractID]*sync.Mutex)
	for _, pair := range pairs {
		fcLocks[pair.fcid] = new(sync.Mutex)
	}

	var fcPayments uint64
	var eaPayments uint64
	var fcFailures uint64
	var eaFailures uint64

	// start the timer
	finished := make(chan struct{})
	time.AfterFunc(timeout, func() {
		close(finished)
	})

	for range pairs {
		go func() {
			// create two streams
			rs, hs := NewTestStreams()
			defer rs.Close()
			defer hs.Close()

		LOOP:
			for {
				select {
				case <-finished:
					break LOOP
				default:
				}

				// generate random pair and amount
				rp := pairs[fastrand.Intn(len(pairs))]
				rw := fastrand.Uint64n(maxWithdrawalAmount) + 1
				ra := types.NewCurrency64(rw)

				// pay by contract 5% of time
				var payByFC bool
				if fastrand.Intn(100) < 5 {
					payByFC = true
				}

				// randomly pick a flow and run it
				var failed bool
				var pd modules.PaymentDetails
				var err error
				if payByFC {
					fcLocks[rp.fcid].Lock()
					if pd, failed, err = runPayByContractFlow(rp, rs, hs, ra); failed {
						atomic.AddUint64(&fcFailures, 1)
					}
					atomic.AddUint64(&fcPayments, 1)
					fcLocks[rp.fcid].Unlock()
				} else {
					refill := bt.TrackWithdrawal(rp.accountID, int64(rw))
					if refill {
						go func(id modules.AccountID) {
							time.Sleep(100 * time.Millisecond) // make it slow
							if err := callDeposit(am, id, types.NewCurrency64(refillAmount)); err != nil {
								t.Error(err)
							}
							bt.TrackDeposit(id, int64(refillAmount))
						}(rp.accountID)
					}
					if pd, failed, err = runPayByEphemeralAccountFlow(rp, rs, hs, ra); failed {
						atomic.AddUint64(&eaFailures, 1)
					}
					atomic.AddUint64(&eaPayments, 1)
				}

				// compare amount paid to what we expect
				if !failed && err == nil && !pd.Amount().Equals(ra) {
					err = fmt.Errorf("Unexpected amount paid, expected %v actual %v", ra, pd.Amount())
				}

				if err != nil {
					t.Error(err)
					break LOOP
				}
			}
		}()
	}
	<-finished

	t.Logf("\n\nIn %.f seconds, on %d cores, the following payments completed successfully\nPayByContract: %d (%v expected failures)\nPayByEphemeralAccount: %d (%v expected failures)\n\n", timeout.Seconds(), runtime.NumCPU(), atomic.LoadUint64(&fcPayments), atomic.LoadUint64(&fcFailures), atomic.LoadUint64(&eaPayments), atomic.LoadUint64(&eaFailures))
}

// runPayByContractFlow is a helper function that runs the 'PayByContract' flow
// and returns the result of running it.
func runPayByContractFlow(pair *renterHostPair, rStream, hStream siamux.Stream, amount types.Currency) (payment modules.PaymentDetails, fail bool, err error) {
	if fastrand.Intn(100) < 5 { // fail 5% of time
		fail = true
	}

	defer func() {
		if fail && err == nil {
			err = errors.AddContext(err, "Expected failure but error was nil")
			return
		}
		if fail && err != nil && strings.Contains(err.Error(), "Invalid payment revision") {
			err = nil
		}
	}()

	err = run(
		func() error {
			// prepare an updated revision that pays the host
			rev, sig, err := pair.paymentRevision(amount)
			if err != nil {
				return err
			}
			// corrupt the revision if we're expected to fail
			if fail {
				rev.SetValidRenterPayout(rev.ValidRenterPayout().Add64(1))
			}
			// send PaymentRequest & PayByContractRequest
			pRequest := modules.PaymentRequest{Type: modules.PayByContract}
			pbcRequest := newPayByContractRequest(rev, sig, pair.accountID)
			err = modules.RPCWriteAll(rStream, pRequest, pbcRequest)
			if err != nil {
				return err
			}
			// receive PayByContractResponse
			var payByResponse modules.PayByContractResponse
			err = modules.RPCRead(rStream, &payByResponse)
			if err != nil {
				return err
			}
			return nil
		},
		func() error {
			// process payment request
			var pErr error
			payment, pErr = pair.ht.host.ProcessPayment(hStream)
			if pErr != nil {
				modules.RPCWriteError(hStream, pErr)
			}
			return nil
		},
	)
	return
}

// runPayByContractFlow is a helper function that runs the
// 'PayByEphemeralAccount' flow and returns the result of running it.
func runPayByEphemeralAccountFlow(pair *renterHostPair, rStream, hStream siamux.Stream, amount types.Currency) (payment modules.PaymentDetails, fail bool, err error) {
	if fastrand.Intn(100) < 5 { // fail 5% of time
		fail = true
	}

	defer func() {
		if fail && err == nil {
			err = errors.AddContext(err, "Expected failure but error was nil")
			return
		}
		if fail && err != nil && strings.Contains(err.Error(), modules.ErrWithdrawalInvalidSignature.Error()) {
			err = nil
		}
	}()

	err = run(
		func() error {
			// create the request
			pbeaRequest := newPayByEphemeralAccountRequest(pair.accountID, pair.ht.host.blockHeight+6, amount, pair.accountKey)

			if fail {
				// this induces failure because the nonce will be different and
				// this the signature will be invalid
				pbeaRequest.Signature = newPayByEphemeralAccountRequest(pair.accountID, pair.ht.host.blockHeight+6, amount, pair.accountKey).Signature
			}

			// send PaymentRequest & PayByEphemeralAccountRequest
			pRequest := modules.PaymentRequest{Type: modules.PayByEphemeralAccount}
			err := modules.RPCWriteAll(rStream, pRequest, pbeaRequest)
			if err != nil {
				return err
			}

			// receive PayByEphemeralAccountResponse
			var payByResponse modules.PayByEphemeralAccountResponse
			err = modules.RPCRead(rStream, &payByResponse)
			if err != nil {
				return err
			}
			return nil
		},
		func() error {
			// process payment request
			payment, err = pair.ht.host.ProcessPayment(hStream)
			if err != nil {
				modules.RPCWriteError(hStream, err)
			}
			return nil
		},
	)
	return
}

// TestProcessPayment verifies the host's ProcessPayment method. It covers both
// the PayByContract and PayByEphemeralAccount payment methods.
func TestProcessPayment(t *testing.T) {
	if testing.Short() {
		t.SkipNow()
	}
	t.Parallel()

	// setup a host and renter pair with an emulated file contract between them
	pair, err := newRenterHostPair(t.Name())
	if err != nil {
		t.Fatal(err)
	}
	defer pair.Close()

	// test both payment methods
	testPayByContract(t, pair)
	testPayByEphemeralAccount(t, pair)
}

// testPayByContract verifies payment is processed correctly in the case of the
// PayByContract payment method.
func testPayByContract(t *testing.T, pair *renterHostPair) {
<<<<<<< HEAD
	host := pair.host
	_, refundAccount := prepareAccount()
=======
	host, renterSK := pair.ht.host, pair.renter
>>>>>>> 59f043c5
	amount := types.SiacoinPrecision.Div64(2)
	amountStr := amount.HumanString()

	// prepare an updated revision that pays the host
	rev, sig, err := pair.paymentRevision(amount)
	if err != nil {
		t.Fatal(err)
	}

	// create two streams
	rStream, hStream := NewTestStreams()
	defer rStream.Close()
	defer hStream.Close()

	// create a refund account.
	_, refundAccount := prepareAccount()

	var payment modules.PaymentDetails
	var payByResponse modules.PayByContractResponse

	renterFunc := func() error {
		// send PaymentRequest & PayByContractRequest
		pRequest := modules.PaymentRequest{Type: modules.PayByContract}
		pbcRequest := newPayByContractRequest(rev, sig, refundAccount)
		err := modules.RPCWriteAll(rStream, pRequest, pbcRequest)
		if err != nil {
			return err
		}

		// receive PayByContractResponse
		err = modules.RPCRead(rStream, &payByResponse)
		if err != nil {
			return err
		}
		return nil
	}
	hostFunc := func() error {
		// process payment request
		payment, err = pair.host.ProcessPayment(hStream)
		if err != nil {
			modules.RPCWriteError(hStream, err)
		}
		return nil
	}

	// run the payment code
	err = run(renterFunc, hostFunc)
	if err != nil {
		t.Fatal("Unexpected error occurred", err.Error())
	}

	// verify the host's signature
	hash := crypto.HashAll(rev)
	var hpk crypto.PublicKey
	copy(hpk[:], pair.host.PublicKey().Key)
	err = crypto.VerifyHash(hash, hpk, payByResponse.Signature)
	if err != nil {
		t.Fatal("could not verify host's signature")
	}

	// Verify the amount in the response.
	if !payByResponse.Balance.Equals(types.ZeroCurrency) {
		t.Fatal("account should have been empty before")
	}

	// verify the host updated the storage obligation
	updated, err := pair.host.managedGetStorageObligation(pair.fcid)
	if err != nil {
		t.Fatal(err)
	}
	recent, err := updated.recentRevision()
	if err != nil {
		t.Fatal(err)
	}
	if rev.NewRevisionNumber != recent.NewRevisionNumber {
		t.Log("expected", rev.NewRevisionNumber)
		t.Log("actual", recent.NewRevisionNumber)
		t.Fatal("Unexpected revision number")
	}

	// verify the payment details
	if !payment.Amount().Equals(amount) {
		t.Fatalf("Unexpected amount paid, expected %v actual %v", amountStr, payment.Amount().HumanString())
	}
	if !payment.AddedCollateral().IsZero() {
		t.Fatalf("Unexpected collateral added, expected 0H actual %v", payment.AddedCollateral())
	}

	// prepare a set of payouts that do not deduct payment from the renter
	validPayouts, missedPayouts := updated.payouts()
	validPayouts[1].Value = validPayouts[1].Value.Add(amount)
	missedPayouts[0].Value = missedPayouts[0].Value.Sub(amount)
	missedPayouts[1].Value = missedPayouts[1].Value.Add(amount)

	// overwrite the correct payouts with the faulty payouts
	rev, err = recent.PaymentRevision(amount)
	if err != nil {
		t.Fatal(err)
	}
	rev.NewValidProofOutputs = validPayouts
	rev.NewMissedProofOutputs = missedPayouts
	sig = pair.sign(rev)

	// verify err is not nil
	err = run(renterFunc, hostFunc)
	if err == nil || !strings.Contains(err.Error(), "Invalid payment revision") {
		t.Fatalf("Expected error indicating the invalid revision, instead error was: '%v'", err)
	}

	// Manually add money to the refund account.
	refund := types.NewCurrency64(fastrand.Uint64n(100) + 1)
	err = pair.ht.host.staticAccountManager.callRefund(refundAccount, refund)
	if err != nil {
		t.Fatal(err)
	}

	// Run the code again. This time since we funded the account, the
	// payByResponse would report the funded amount instead of 0.
	rev, sig, err = pair.paymentRevision(amount)
	if err != nil {
		t.Fatal(err)
	}
	err = run(renterFunc, hostFunc)
	if err != nil {
		t.Fatal(err)
	}
	// Verify the amount in the response.
	if !payByResponse.Balance.Equals(refund) {
		t.Fatalf("amount should have been %v but was %v", amount.HumanString(), payByResponse.Balance.HumanString())
	}

	//  Run the code again. This time it should fail due to no refund account
	//  being provided.
	refundAccount = modules.ZeroAccountID
	err = run(renterFunc, hostFunc)
	if err == nil || !strings.Contains(err.Error(), "no account id provided for refunds") {
		t.Fatal("Unexpected error occurred", err.Error())
	}
}

// testPayByEphemeralAccount verifies payment is processed correctly in the case
// of the PayByEphemeralAccount payment method.
func testPayByEphemeralAccount(t *testing.T, pair *renterHostPair) {
	host := pair.ht.host
	amount := types.NewCurrency64(5)
	deposit := types.NewCurrency64(8) // enough to perform 1 payment, but not 2

	// prepare an ephemeral account and fund it
	sk, accountID := prepareAccount()
	err := callDeposit(host.staticAccountManager, accountID, deposit)
	if err != nil {
		t.Fatal(err)
	}
	// create two streams
	rStream, hStream := NewTestStreams()
	defer rStream.Close()
	defer hStream.Close()

	var payment modules.PaymentDetails
	var payByResponse modules.PayByEphemeralAccountResponse

	renterFunc := func() error {
		// send PaymentRequest & PayByEphemeralAccountRequest
		pRequest := modules.PaymentRequest{Type: modules.PayByEphemeralAccount}
		pbcRequest := newPayByEphemeralAccountRequest(accountID, host.blockHeight+6, amount, sk)
		err := modules.RPCWriteAll(rStream, pRequest, pbcRequest)
		if err != nil {
			return err
		}

		// receive PayByEphemeralAccountResponse
		err = modules.RPCRead(rStream, &payByResponse)
		if err != nil {
			return err
		}
		return nil
	}
	hostFunc := func() error {
		// process payment request
		payment, err = host.ProcessPayment(hStream)
		if err != nil {
			modules.RPCWriteError(hStream, err)
		}
		return nil
	}

	// verify err is nil
	err = run(renterFunc, hostFunc)
	if err != nil {
		t.Fatal("Unexpected error occurred", err.Error())
	}

	// verify the account id that's returned equals the account
	if payment.AccountID() != accountID {
		t.Fatalf("Unexpected account id, expected %s but received %s", accountID, payment.AccountID())
	}

	// verify the response contains the amount that got withdrawn
	if !payByResponse.Balance.Equals(deposit) {
		t.Fatalf("Unexpected payment amount, expected %s, but received %s", deposit.HumanString(), payByResponse.Balance.HumanString())
	}

	// verify the payment got withdrawn from the ephemeral account
	balance := getAccountBalance(host.staticAccountManager, accountID)
	if !balance.Equals(deposit.Sub(amount)) {
		t.Fatalf("Unexpected account balance, expected %v but received %s", deposit.Sub(amount), balance.HumanString())
	}

	// try and perform the same request again, which should fail because the
	// account balance is insufficient verify err is not nil and contains a
	// mention of insufficient balance
	err = run(renterFunc, hostFunc)
	if err == nil || !strings.Contains(err.Error(), "balance was insufficient") {
		t.Fatalf("Expected error to mention account balance was insuficient, instead error was: '%v'", err)
	}
}

// newPayByContractRequest uses a revision and signature to build the
// PayBycontractRequest
func newPayByContractRequest(rev types.FileContractRevision, sig crypto.Signature, refundAccount modules.AccountID) modules.PayByContractRequest {
	var req modules.PayByContractRequest

	req.ContractID = rev.ID()
	req.NewRevisionNumber = rev.NewRevisionNumber
	req.NewValidProofValues = make([]types.Currency, len(rev.NewValidProofOutputs))
	req.RefundAccount = refundAccount
	for i, o := range rev.NewValidProofOutputs {
		req.NewValidProofValues[i] = o.Value
	}
	req.NewMissedProofValues = make([]types.Currency, len(rev.NewMissedProofOutputs))
	for i, o := range rev.NewMissedProofOutputs {
		req.NewMissedProofValues[i] = o.Value
	}
	req.Signature = sig[:]

	return req
}

// newPayByEphemeralAccountRequest uses the given parameters to create a
// PayByEphemeralAccountRequest
func newPayByEphemeralAccountRequest(account modules.AccountID, expiry types.BlockHeight, amount types.Currency, sk crypto.SecretKey) modules.PayByEphemeralAccountRequest {
	// generate a nonce
	var nonce [modules.WithdrawalNonceSize]byte
	copy(nonce[:], fastrand.Bytes(len(nonce)))

	// create a new WithdrawalMessage
	wm := modules.WithdrawalMessage{
		Account: account,
		Expiry:  expiry,
		Amount:  amount,
		Nonce:   nonce,
	}

	// sign it
	sig := crypto.SignHash(crypto.HashObject(wm), sk)
	return modules.PayByEphemeralAccountRequest{
		Message:   wm,
		Signature: sig,
	}
}

// addNoOpRevision is a helper method that adds a revision to the given
// obligation. In production this 'noOpRevision' is always added, however the
// obligation returned by `newTesterStorageObligation` does not add it.
func (ht *hostTester) addNoOpRevision(so storageObligation, renterPK types.SiaPublicKey) (storageObligation, error) {
	builder, err := ht.wallet.StartTransaction()
	if err != nil {
		return storageObligation{}, err
	}

	txnSet := so.OriginTransactionSet
	contractTxn := txnSet[len(txnSet)-1]
	fc := contractTxn.FileContracts[0]

	noOpRevision := types.FileContractRevision{
		ParentID: contractTxn.FileContractID(0),
		UnlockConditions: types.UnlockConditions{
			PublicKeys: []types.SiaPublicKey{
				renterPK,
				ht.host.publicKey,
			},
			SignaturesRequired: 2,
		},
		NewRevisionNumber:     fc.RevisionNumber + 1,
		NewFileSize:           fc.FileSize,
		NewFileMerkleRoot:     fc.FileMerkleRoot,
		NewWindowStart:        fc.WindowStart,
		NewWindowEnd:          fc.WindowEnd,
		NewValidProofOutputs:  fc.ValidProofOutputs,
		NewMissedProofOutputs: fc.MissedProofOutputs,
		NewUnlockHash:         fc.UnlockHash,
	}

	builder.AddFileContractRevision(noOpRevision)
	tSet, err := builder.Sign(true)
	if err != nil {
		return so, err
	}
	so.RevisionTransactionSet = tSet
	return so, nil
}

// run is a helper function that runs the given functions in separate goroutines
// and awaits them
func run(f1, f2 func() error) error {
	var errF1, errF2 error
	var wg sync.WaitGroup
	wg.Add(1)
	go func() {
		errF1 = f1()
		wg.Done()
	}()
	wg.Add(1)
	go func() {
		errF2 = f2()
		wg.Done()
	}()
	wg.Wait()
	return errors.Compose(errF1, errF2)
}

// testStream is a helper struct that wraps a net.Conn and implements the
// siamux.Stream interface.
type testStream struct {
	c net.Conn
}

// NewTestStreams returns two siamux.Stream mock objects.
func NewTestStreams() (client siamux.Stream, server siamux.Stream) {
	var clientConn net.Conn
	var serverConn net.Conn
	ln, _ := net.Listen("tcp", "127.0.0.1:0")
	var wg sync.WaitGroup
	wg.Add(1)
	go func() {
		serverConn, _ = ln.Accept()
		wg.Done()
	}()
	clientConn, _ = net.Dial("tcp", ln.Addr().String())
	wg.Wait()

	client = testStream{c: clientConn}
	server = testStream{c: serverConn}
	return
}

func (s testStream) Read(b []byte) (n int, err error)  { return s.c.Read(b) }
func (s testStream) Write(b []byte) (n int, err error) { return s.c.Write(b) }
func (s testStream) Close() error                      { return s.c.Close() }

func (s testStream) LocalAddr() net.Addr            { panic("not implemented") }
func (s testStream) RemoteAddr() net.Addr           { panic("not implemented") }
func (s testStream) SetDeadline(t time.Time) error  { panic("not implemented") }
func (s testStream) SetPriority(priority int) error { panic("not implemented") }

func (s testStream) SetReadDeadline(t time.Time) error {
	panic("not implemented")
}
func (s testStream) SetWriteDeadline(t time.Time) error {
	panic("not implemented")
}

// TestStreams is a small test that verifies the working of the test stream. It
// will test that an object can be written to and read from the stream over the
// underlying connection.
func TestStreams(t *testing.T) {
	renter, host := NewTestStreams()

	var pr modules.PaymentRequest
	var wg sync.WaitGroup
	wg.Add(1)
	func() {
		defer wg.Done()
		req := modules.PaymentRequest{Type: modules.PayByContract}
		err := modules.RPCWrite(renter, req)
		if err != nil {
			t.Fatal(err)
		}
	}()

	wg.Add(1)
	func() {
		defer wg.Done()
		err := modules.RPCRead(host, &pr)
		if err != nil {
			t.Fatal(err)
		}
	}()
	wg.Wait()

	if pr.Type != modules.PayByContract {
		t.Fatal("Unexpected request received")
	}
}<|MERGE_RESOLUTION|>--- conflicted
+++ resolved
@@ -535,12 +535,7 @@
 // testPayByContract verifies payment is processed correctly in the case of the
 // PayByContract payment method.
 func testPayByContract(t *testing.T, pair *renterHostPair) {
-<<<<<<< HEAD
-	host := pair.host
-	_, refundAccount := prepareAccount()
-=======
-	host, renterSK := pair.ht.host, pair.renter
->>>>>>> 59f043c5
+	host := pair.ht.host
 	amount := types.SiacoinPrecision.Div64(2)
 	amountStr := amount.HumanString()
 
@@ -579,7 +574,7 @@
 	}
 	hostFunc := func() error {
 		// process payment request
-		payment, err = pair.host.ProcessPayment(hStream)
+		payment, err = host.ProcessPayment(hStream)
 		if err != nil {
 			modules.RPCWriteError(hStream, err)
 		}
@@ -595,7 +590,7 @@
 	// verify the host's signature
 	hash := crypto.HashAll(rev)
 	var hpk crypto.PublicKey
-	copy(hpk[:], pair.host.PublicKey().Key)
+	copy(hpk[:], host.PublicKey().Key)
 	err = crypto.VerifyHash(hash, hpk, payByResponse.Signature)
 	if err != nil {
 		t.Fatal("could not verify host's signature")
@@ -607,7 +602,7 @@
 	}
 
 	// verify the host updated the storage obligation
-	updated, err := pair.host.managedGetStorageObligation(pair.fcid)
+	updated, err := host.managedGetStorageObligation(pair.fcid)
 	if err != nil {
 		t.Fatal(err)
 	}
