--- conflicted
+++ resolved
@@ -11,13 +11,8 @@
 )
 
 // newAppendInstruction is a convenience method for creating a single
-<<<<<<< HEAD
-// Append instruction.
+// 'Append' instruction.
 func newAppendInstruction(merkleProof bool, dataOffset uint64, pt *modules.RPCPriceTable) (modules.Instruction, types.Currency, types.Currency, types.Currency, uint64, uint64) {
-=======
-// 'Append' instruction.
-func newAppendInstruction(merkleProof bool, dataOffset uint64, pt modules.RPCPriceTable) (modules.Instruction, types.Currency, types.Currency, types.Currency, uint64, uint64) {
->>>>>>> 6aff7037
 	i := NewAppendInstruction(dataOffset, merkleProof)
 	cost, refund := modules.MDMAppendCost(pt)
 	collateral := modules.MDMAppendCollateral(pt)
@@ -27,13 +22,8 @@
 // newAppendProgram is a convenience method which prepares the instructions
 // and the program data for a program that executes a single
 // AppendInstruction.
-<<<<<<< HEAD
 func newAppendProgram(sectorData []byte, merkleProof bool, pt *modules.RPCPriceTable) ([]modules.Instruction, []byte, types.Currency, types.Currency, types.Currency, uint64) {
-	initCost := modules.MDMInitCost(pt, uint64(len(sectorData)))
-=======
-func newAppendProgram(sectorData []byte, merkleProof bool, pt modules.RPCPriceTable) ([]modules.Instruction, []byte, types.Currency, types.Currency, types.Currency, uint64) {
 	initCost := modules.MDMInitCost(pt, uint64(len(sectorData)), 1)
->>>>>>> 6aff7037
 	i, cost, refund, collateral, memory, time := newAppendInstruction(merkleProof, 0, pt)
 	cost, refund, collateral, memory = updateRunningCosts(pt, initCost, types.ZeroCurrency, types.ZeroCurrency, modules.MDMInitMemory(), cost, refund, collateral, memory, time)
 	instructions := []modules.Instruction{i}
