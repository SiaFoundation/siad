package mdm

import (
	"context"
	"testing"

	"gitlab.com/NebulousLabs/Sia/modules"
)

<<<<<<< HEAD
// newHasSectorProgram is a convenience method which prepares the instructions
// and the program data for a program that executes a single
// HasSectorInstruction.
func newHasSectorProgram(merkleRoot crypto.Hash, pt *modules.RPCPriceTable) (modules.Program, RunningProgramValues, ProgramValues, error) {
	b := newProgramBuilder()
	b.AddHasSectorInstruction(merkleRoot)
	program, runningValues, finalValues, err := b.Finalize(pt)
	return program, runningValues[1], finalValues, err
}

=======
>>>>>>> 5e055f67
// TestInstructionHasSector tests executing a program with a single
// HasSectorInstruction.
func TestInstructionHasSector(t *testing.T) {
	host := newTestHost()
	mdm := New(host)
	defer mdm.Stop()

	// Create a program to check for a sector on the host.
	so := newTestStorageObligation(true)
	so.sectorRoots = randomSectorRoots(1)

	// Add sector to the host.
	sectorRoot := so.sectorRoots[0]
	_, err := host.ReadSector(sectorRoot)
	if err != nil {
		t.Fatal(err)
	}

	// Build the program.
	pt := newTestPriceTable()
<<<<<<< HEAD
	program, runningValues, finalValues, err := newHasSectorProgram(sectorRoot, pt)
	if err != nil {
		t.Fatal(err)
	}
	ics := so.ContractSize()
	imr := so.MerkleRoot()

	// Verify the values.
	err = testCompareProgramValues(pt, program, finalValues)
	if err != nil {
		t.Fatal(err)
	}

	// Expected outputs.
	expectedOutputs := []Output{
		{
			output{
				NewSize:       ics,
				NewMerkleRoot: imr,
				Proof:         []crypto.Hash{},
				Output:        []byte{1},
			},
			runningValues,
		},
	}

	// Execute it.
	finalize, outputs, err := mdm.ExecuteProgram(context.Background(), pt, program, finalValues.ExecutionCost, finalValues.Collateral, so)
=======
	pb := modules.NewProgramBuilder(pt)
	pb.AddHasSectorInstruction(sectorRoot)
	instructions, programData := pb.Program()
	cost, refund, collateral := pb.Cost(true)
	dataLen := uint64(len(programData))
	// Execute it.
	budget := modules.NewBudget(cost)
	finalize, outputs, err := mdm.ExecuteProgram(context.Background(), pt, instructions, budget, collateral, so, dataLen, bytes.NewReader(programData))
>>>>>>> 5e055f67
	if err != nil {
		t.Fatal(err)
	}

	// Check outputs.
<<<<<<< HEAD
	_, err = testCompareOutputs(outputs, expectedOutputs)
	if err != nil {
		t.Fatal(err)
=======
	numOutputs := 0
	for output := range outputs {
		if err := output.Error; err != nil {
			t.Fatal(err)
		}
		if output.NewSize != so.ContractSize() {
			t.Fatalf("expected contract size to stay the same: %v != %v", so.ContractSize(), output.NewSize)
		}
		if output.NewMerkleRoot != so.MerkleRoot() {
			t.Fatalf("expected merkle root to stay the same: %v != %v", so.MerkleRoot(), output.NewMerkleRoot)
		}
		// Verify proof was created correctly.
		if len(output.Proof) != 0 {
			t.Fatalf("expected proof to have len %v but was %v", 0, len(output.Proof))
		}
		if !bytes.Equal(output.Output, []byte{1}) {
			t.Fatalf("expected returned value to be [1] for 'true' but was %v", output.Output)
		}
		if !output.ExecutionCost.Equals(cost) {
			t.Fatalf("execution cost doesn't match expected execution cost: %v != %v", output.ExecutionCost.HumanString(), cost.HumanString())
		}
		if !budget.Remaining().Equals(cost.Sub(output.ExecutionCost)) {
			t.Fatalf("budget should be equal to the initial budget minus the execution cost: %v != %v",
				budget.Remaining().HumanString(), cost.Sub(output.ExecutionCost).HumanString())
		}
		if !output.AdditionalCollateral.Equals(collateral) {
			t.Fatalf("collateral doesnt't match expected collateral: %v != %v", output.AdditionalCollateral.HumanString(), collateral.HumanString())
		}
		if !output.PotentialRefund.Equals(refund) {
			t.Fatalf("refund doesn't match expected refund: %v != %v", output.PotentialRefund.HumanString(), refund.HumanString())
		}
		numOutputs++
	}
	// There should be one output since there was one instruction.
	if numOutputs != 1 {
		t.Fatalf("numOutputs was %v but should be %v", numOutputs, 1)
>>>>>>> 5e055f67
	}

	// No need to finalize the program since this program is readonly.
	if finalize != nil {
		t.Fatal("finalize callback should be nil for readonly program")
	}
}<|MERGE_RESOLUTION|>--- conflicted
+++ resolved
@@ -4,22 +4,10 @@
 	"context"
 	"testing"
 
+	"gitlab.com/NebulousLabs/Sia/crypto"
 	"gitlab.com/NebulousLabs/Sia/modules"
 )
 
-<<<<<<< HEAD
-// newHasSectorProgram is a convenience method which prepares the instructions
-// and the program data for a program that executes a single
-// HasSectorInstruction.
-func newHasSectorProgram(merkleRoot crypto.Hash, pt *modules.RPCPriceTable) (modules.Program, RunningProgramValues, ProgramValues, error) {
-	b := newProgramBuilder()
-	b.AddHasSectorInstruction(merkleRoot)
-	program, runningValues, finalValues, err := b.Finalize(pt)
-	return program, runningValues[1], finalValues, err
-}
-
-=======
->>>>>>> 5e055f67
 // TestInstructionHasSector tests executing a program with a single
 // HasSectorInstruction.
 func TestInstructionHasSector(t *testing.T) {
@@ -40,11 +28,14 @@
 
 	// Build the program.
 	pt := newTestPriceTable()
-<<<<<<< HEAD
-	program, runningValues, finalValues, err := newHasSectorProgram(sectorRoot, pt)
+	pb := modules.NewProgramBuilder()
+	pb.AddHasSectorInstruction(sectorRoot)
+	program := pb.Program()
+	runningValues, finalValues, err := pb.Values(pt, true)
 	if err != nil {
 		t.Fatal(err)
 	}
+
 	ics := so.ContractSize()
 	imr := so.MerkleRoot()
 
@@ -63,69 +54,24 @@
 				Proof:         []crypto.Hash{},
 				Output:        []byte{1},
 			},
-			runningValues,
+			runningValues[1],
 		},
 	}
 
 	// Execute it.
-	finalize, outputs, err := mdm.ExecuteProgram(context.Background(), pt, program, finalValues.ExecutionCost, finalValues.Collateral, so)
-=======
-	pb := modules.NewProgramBuilder(pt)
-	pb.AddHasSectorInstruction(sectorRoot)
-	instructions, programData := pb.Program()
-	cost, refund, collateral := pb.Cost(true)
-	dataLen := uint64(len(programData))
-	// Execute it.
-	budget := modules.NewBudget(cost)
-	finalize, outputs, err := mdm.ExecuteProgram(context.Background(), pt, instructions, budget, collateral, so, dataLen, bytes.NewReader(programData))
->>>>>>> 5e055f67
+	budget := modules.NewBudget(finalValues.ExecutionCost)
+	finalize, outputs, err := mdm.ExecuteProgram(context.Background(), pt, program, budget, finalValues.Collateral, so)
 	if err != nil {
 		t.Fatal(err)
 	}
 
 	// Check outputs.
-<<<<<<< HEAD
 	_, err = testCompareOutputs(outputs, expectedOutputs)
 	if err != nil {
 		t.Fatal(err)
-=======
-	numOutputs := 0
-	for output := range outputs {
-		if err := output.Error; err != nil {
-			t.Fatal(err)
-		}
-		if output.NewSize != so.ContractSize() {
-			t.Fatalf("expected contract size to stay the same: %v != %v", so.ContractSize(), output.NewSize)
-		}
-		if output.NewMerkleRoot != so.MerkleRoot() {
-			t.Fatalf("expected merkle root to stay the same: %v != %v", so.MerkleRoot(), output.NewMerkleRoot)
-		}
-		// Verify proof was created correctly.
-		if len(output.Proof) != 0 {
-			t.Fatalf("expected proof to have len %v but was %v", 0, len(output.Proof))
-		}
-		if !bytes.Equal(output.Output, []byte{1}) {
-			t.Fatalf("expected returned value to be [1] for 'true' but was %v", output.Output)
-		}
-		if !output.ExecutionCost.Equals(cost) {
-			t.Fatalf("execution cost doesn't match expected execution cost: %v != %v", output.ExecutionCost.HumanString(), cost.HumanString())
-		}
-		if !budget.Remaining().Equals(cost.Sub(output.ExecutionCost)) {
-			t.Fatalf("budget should be equal to the initial budget minus the execution cost: %v != %v",
-				budget.Remaining().HumanString(), cost.Sub(output.ExecutionCost).HumanString())
-		}
-		if !output.AdditionalCollateral.Equals(collateral) {
-			t.Fatalf("collateral doesnt't match expected collateral: %v != %v", output.AdditionalCollateral.HumanString(), collateral.HumanString())
-		}
-		if !output.PotentialRefund.Equals(refund) {
-			t.Fatalf("refund doesn't match expected refund: %v != %v", output.PotentialRefund.HumanString(), refund.HumanString())
-		}
-		numOutputs++
 	}
-	// There should be one output since there was one instruction.
-	if numOutputs != 1 {
-		t.Fatalf("numOutputs was %v but should be %v", numOutputs, 1)
->>>>>>> 5e055f67
+	if !budget.Remaining().IsZero() {
+		t.Fatalf("budget remaining should be zero but was %v", budget.Remaining().HumanString())
 	}
 
 	// No need to finalize the program since this program is readonly.
