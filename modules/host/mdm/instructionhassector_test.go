--- conflicted
+++ resolved
@@ -12,41 +12,25 @@
 
 // newHasSectorInstruction is a convenience method for creating a single
 // 'HasSector' instruction.
-func newHasSectorInstruction(dataOffset uint64, pt modules.RPCPriceTable) (modules.Instruction, types.Currency, types.Currency, uint64, uint64) {
+func newHasSectorInstruction(dataOffset uint64, pt modules.RPCPriceTable) (modules.Instruction, types.Currency, types.Currency, types.Currency, uint64, uint64) {
 	i := NewHasSectorInstruction(dataOffset)
 	cost, refund := modules.MDMHasSectorCost(pt)
-	return i, cost, refund, modules.MDMHasSectorMemory(), modules.MDMTimeHasSector
+	collateral := modules.MDMHasSectorCollateral()
+	return i, cost, refund, collateral, modules.MDMHasSectorMemory(), modules.MDMTimeHasSector
 }
 
 // newHasSectorProgram is a convenience method which prepares the instructions
 // and the program data for a program that executes a single
 // HasSectorInstruction.
-<<<<<<< HEAD
-func newHasSectorProgram(merkleRoot crypto.Hash, pt modules.RPCPriceTable) ([]modules.Instruction, []byte, types.Currency, types.Currency, uint64) {
+func newHasSectorProgram(merkleRoot crypto.Hash, pt modules.RPCPriceTable) ([]modules.Instruction, []byte, types.Currency, types.Currency, types.Currency, uint64) {
 	data := make([]byte, crypto.HashSize)
 	copy(data[:crypto.HashSize], merkleRoot[:])
 	initCost := modules.MDMInitCost(pt, uint64(len(data)), 1)
-	i, cost, refund, memory, time := newHasSectorInstruction(0, pt)
-	cost, refund, memory = updateRunningCosts(pt, initCost, types.ZeroCurrency, modules.MDMInitMemory(), cost, refund, memory, time)
+	i, cost, refund, collateral, memory, time := newHasSectorInstruction(0, pt)
+	cost, refund, collateral, memory = updateRunningCosts(pt, initCost, types.ZeroCurrency, types.ZeroCurrency, modules.MDMInitMemory(), cost, refund, collateral, memory, time)
 	instructions := []modules.Instruction{i}
 	cost = cost.Add(modules.MDMMemoryCost(pt, memory, modules.MDMTimeCommit))
-	return instructions, data, cost, refund, memory
-=======
-func newHasSectorProgram(merkleRoot crypto.Hash, pt modules.RPCPriceTable) ([]modules.Instruction, []byte, types.Currency, types.Currency, types.Currency, uint64) {
-	i := NewHasSectorInstruction(0)
-	instructions := []modules.Instruction{i}
-	data := make([]byte, crypto.HashSize)
-	copy(data[:crypto.HashSize], merkleRoot[:])
-
-	// Compute cost and used memory.
-	cost, refund := modules.MDMHasSectorCost(pt)
-	usedMemory := modules.MDMHasSectorMemory()
-	memoryCost := modules.MDMMemoryCost(pt, usedMemory, TimeHasSector+TimeCommit)
-	initCost := modules.MDMInitCost(pt, uint64(len(data)))
-	cost = cost.Add(memoryCost).Add(initCost)
-	collateral := modules.MDMHasSectorCollateral()
-	return instructions, data, cost, refund, collateral, usedMemory
->>>>>>> 3d9b737d
+	return instructions, data, cost, refund, collateral, memory
 }
 
 // TestInstructionHasSector tests executing a program with a single
@@ -70,11 +54,7 @@
 	instructions, programData, cost, refund, collateral, usedMemory := newHasSectorProgram(sectorRoot, pt)
 	dataLen := uint64(len(programData))
 	// Execute it.
-<<<<<<< HEAD
-	finalize, outputs, err := mdm.ExecuteProgram(context.Background(), pt, instructions, cost, so, dataLen, bytes.NewReader(programData))
-=======
 	finalize, outputs, err := mdm.ExecuteProgram(context.Background(), pt, instructions, cost, collateral, so, dataLen, bytes.NewReader(programData))
->>>>>>> 3d9b737d
 	if err != nil {
 		t.Fatal(err)
 	}
